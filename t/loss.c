--- conflicted
+++ resolved
@@ -65,44 +65,26 @@
     quicly_sentmap_commit(&loss.sentmap, 10);
     ok(quicly_sentmap_prepare(&loss.sentmap, 2, now, QUICLY_EPOCH_INITIAL) == 0);
     quicly_sentmap_commit(&loss.sentmap, 10);
-<<<<<<< HEAD
-    ASSERT(quicly_loss_detect_loss(&loss, now, quicly_spec_context.transport_params.max_ack_delay, 0, on_loss_detected) == 0);
-=======
-    ok(quicly_loss_detect_loss(&loss, now, quicly_spec_context.transport_params.max_ack_delay, on_loss_detected) == 0);
->>>>>>> b50d9f5d
+    ok(quicly_loss_detect_loss(&loss, now, quicly_spec_context.transport_params.max_ack_delay, 0, on_loss_detected) == 0);
     ok(loss.loss_time == INT64_MAX);
 
     now += 10;
 
     /* receive ack for the 1st packet; check that loss timer is not active */
-<<<<<<< HEAD
     acked(&loss, 0, QUICLY_EPOCH_INITIAL);
-    ASSERT(quicly_loss_detect_loss(&loss, now, quicly_spec_context.transport_params.max_ack_delay, 0, on_loss_detected) == 0);
-=======
-    acked(&loss, 0);
-    ok(quicly_loss_detect_loss(&loss, now, quicly_spec_context.transport_params.max_ack_delay, on_loss_detected) == 0);
->>>>>>> b50d9f5d
+    ok(quicly_loss_detect_loss(&loss, now, quicly_spec_context.transport_params.max_ack_delay, 0, on_loss_detected) == 0);
     ok(loss.loss_time == INT64_MAX);
 
     now += 10;
 
     /* receive ack for the 3rd packet; check that loss timer is active */
-<<<<<<< HEAD
     acked(&loss, 2, QUICLY_EPOCH_INITIAL);
-    ASSERT(quicly_loss_detect_loss(&loss, now, quicly_spec_context.transport_params.max_ack_delay, 0, on_loss_detected) == 0);
-=======
-    acked(&loss, 2);
-    ok(quicly_loss_detect_loss(&loss, now, quicly_spec_context.transport_params.max_ack_delay, on_loss_detected) == 0);
->>>>>>> b50d9f5d
+    ok(quicly_loss_detect_loss(&loss, now, quicly_spec_context.transport_params.max_ack_delay, 0, on_loss_detected) == 0);
     ok(loss.loss_time != INT64_MAX);
     ok(num_packets_lost == 0);
 
     now = loss.loss_time;
-<<<<<<< HEAD
-    ASSERT(quicly_loss_detect_loss(&loss, now, quicly_spec_context.transport_params.max_ack_delay, 0, on_loss_detected) == 0);
-=======
-    ok(quicly_loss_detect_loss(&loss, now, quicly_spec_context.transport_params.max_ack_delay, on_loss_detected) == 0);
->>>>>>> b50d9f5d
+    ok(quicly_loss_detect_loss(&loss, now, quicly_spec_context.transport_params.max_ack_delay, 0, on_loss_detected) == 0);
     ok(loss.loss_time == INT64_MAX);
     ok(num_packets_lost == 1);
 
@@ -120,13 +102,8 @@
                      &quicly_spec_context.transport_params.ack_delay_exponent);
     ok(loss.loss_time == INT64_MAX);
 
-<<<<<<< HEAD
-    /* commit packets 4 packets (pn=0..3); check that loss timer is not active */
-    ASSERT(quicly_sentmap_prepare(&loss.sentmap, 0, now, QUICLY_EPOCH_INITIAL) == 0);
-=======
     /* commit 4 packets (pn=0..3); check that loss timer is not active */
     ok(quicly_sentmap_prepare(&loss.sentmap, 0, now, QUICLY_EPOCH_INITIAL) == 0);
->>>>>>> b50d9f5d
     quicly_sentmap_commit(&loss.sentmap, 10);
     ok(quicly_sentmap_prepare(&loss.sentmap, 1, now, QUICLY_EPOCH_INITIAL) == 0);
     quicly_sentmap_commit(&loss.sentmap, 10);
@@ -134,31 +111,18 @@
     quicly_sentmap_commit(&loss.sentmap, 10);
     ok(quicly_sentmap_prepare(&loss.sentmap, 3, now, QUICLY_EPOCH_INITIAL) == 0);
     quicly_sentmap_commit(&loss.sentmap, 10);
-<<<<<<< HEAD
-    ASSERT(quicly_loss_detect_loss(&loss, now, quicly_spec_context.transport_params.max_ack_delay, 0, on_loss_detected) == 0);
-    ok(loss.loss_time == INT64_MAX);
-
-    acked(&loss, 2, QUICLY_EPOCH_INITIAL);
-    ASSERT(quicly_loss_detect_loss(&loss, now, quicly_spec_context.transport_params.max_ack_delay, 0, on_loss_detected) == 0);
-=======
-    ok(quicly_loss_detect_loss(&loss, now, quicly_spec_context.transport_params.max_ack_delay, on_loss_detected) == 0);
+    ok(quicly_loss_detect_loss(&loss, now, quicly_spec_context.transport_params.max_ack_delay, 0, on_loss_detected) == 0);
     ok(loss.loss_time == INT64_MAX);
 
     /* receive ack for the 3rd packet; loss timer is activated but no packets are declared as lost */
-    acked(&loss, 2);
-    ok(quicly_loss_detect_loss(&loss, now, quicly_spec_context.transport_params.max_ack_delay, on_loss_detected) == 0);
->>>>>>> b50d9f5d
+    acked(&loss, 2, QUICLY_EPOCH_INITIAL);
+    ok(quicly_loss_detect_loss(&loss, now, quicly_spec_context.transport_params.max_ack_delay, 0, on_loss_detected) == 0);
     ok(loss.loss_time != INT64_MAX);
     ok(num_packets_lost == 0);
 
     /* receive ack for the 4th packet; loss timer is active and pn=0 is declared lost */
-<<<<<<< HEAD
     acked(&loss, 3, QUICLY_EPOCH_INITIAL);
-    ASSERT(quicly_loss_detect_loss(&loss, now, quicly_spec_context.transport_params.max_ack_delay, 0, on_loss_detected) == 0);
-=======
-    acked(&loss, 3);
-    ok(quicly_loss_detect_loss(&loss, now, quicly_spec_context.transport_params.max_ack_delay, on_loss_detected) == 0);
->>>>>>> b50d9f5d
+    ok(quicly_loss_detect_loss(&loss, now, quicly_spec_context.transport_params.max_ack_delay, 0, on_loss_detected) == 0);
     ok(loss.loss_time != INT64_MAX);
     ok(num_packets_lost == 1);
 
@@ -180,9 +144,9 @@
     ok(loss.loss_time == INT64_MAX);
 
     /* sent Handshake+1RTT packet */
-    ASSERT(quicly_sentmap_prepare(&loss.sentmap, 1, now, QUICLY_EPOCH_HANDSHAKE) == 0);
+    ok(quicly_sentmap_prepare(&loss.sentmap, 1, now, QUICLY_EPOCH_HANDSHAKE) == 0);
     quicly_sentmap_commit(&loss.sentmap, 10);
-    ASSERT(quicly_sentmap_prepare(&loss.sentmap, 2, now, QUICLY_EPOCH_1RTT) == 0);
+    ok(quicly_sentmap_prepare(&loss.sentmap, 2, now, QUICLY_EPOCH_1RTT) == 0);
     quicly_sentmap_commit(&loss.sentmap, 10);
     last_retransmittable_sent_at = now;
     quicly_loss_update_alarm(&loss, now, last_retransmittable_sent_at, 1, 0, 1, 0, 1);
@@ -191,29 +155,29 @@
 
     /* receive ack for the Handshake packet, but 1RTT packet remains unacknowledged */
     acked(&loss, 1, QUICLY_EPOCH_HANDSHAKE);
-    ASSERT(quicly_loss_detect_loss(&loss, now, quicly_spec_context.transport_params.max_ack_delay, 0, on_loss_detected) == 0);
+    ok(quicly_loss_detect_loss(&loss, now, quicly_spec_context.transport_params.max_ack_delay, 0, on_loss_detected) == 0);
     ok(loss.loss_time == INT64_MAX);
     ok(num_packets_lost == 0);
 
     /* PTO fires */
     now = loss.alarm_at;
-    ASSERT(quicly_loss_on_alarm(&loss, now, quicly_spec_context.transport_params.max_ack_delay, 0, &min_packets_to_send,
+    ok(quicly_loss_on_alarm(&loss, now, quicly_spec_context.transport_params.max_ack_delay, 0, &min_packets_to_send,
                                 &restrict_sending, on_loss_detected) == 0);
     ok(restrict_sending);
     ok(min_packets_to_send == 2);
     ok(num_packets_lost == 0);
 
     /* therefore send probes */
-    ASSERT(quicly_sentmap_prepare(&loss.sentmap, 3, now, QUICLY_EPOCH_HANDSHAKE) == 0);
+    ok(quicly_sentmap_prepare(&loss.sentmap, 3, now, QUICLY_EPOCH_HANDSHAKE) == 0);
     quicly_sentmap_commit(&loss.sentmap, 10);
-    ASSERT(quicly_sentmap_prepare(&loss.sentmap, 4, now, QUICLY_EPOCH_1RTT) == 0);
+    ok(quicly_sentmap_prepare(&loss.sentmap, 4, now, QUICLY_EPOCH_1RTT) == 0);
     quicly_sentmap_commit(&loss.sentmap, 10);
 
     now += 10;
 
     /* again receives an ack for the Handshake packet, but 1RTT packet remains unacknowledged */
     acked(&loss, 3, QUICLY_EPOCH_HANDSHAKE);
-    ASSERT(quicly_loss_detect_loss(&loss, now, quicly_spec_context.transport_params.max_ack_delay, 0, on_loss_detected) == 0);
+    ok(quicly_loss_detect_loss(&loss, now, quicly_spec_context.transport_params.max_ack_delay, 0, on_loss_detected) == 0);
     ok(loss.loss_time == INT64_MAX);
     ok(num_packets_lost == 0);
 
