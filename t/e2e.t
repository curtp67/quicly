--- conflicted
+++ resolved
@@ -57,17 +57,10 @@
     my $guard = spawn_server();
     my $resp = `@{[build_trace_cmd(cmd => "$cli -n -p /12.txt 127.0.0.1 $port")]} 2> /dev/null`;
     is $resp, "hello world\n";
-<<<<<<< HEAD
     my $events = read_events();
     if ($events =~ /"type":"connect",.*"version":(\d+)(?:.|\n)*"type":"version-switch",.*"new-version":(\d+)/m) {
-        is $2, 0xff000014;
-        isnt $1, 0xff000014;
-=======
-    my $events = slurp_file("$tempdir/events");
-    if ($events =~ /"type":"connect",.*"quic-version":(\d+)(?:.|\n)*"type":"quic-version-switch",.*"quic-version":(\d+)/m) {
         is $2, 0xff000016;
         isnt $1, 0xff000016;
->>>>>>> 92f4516f
     } else {
         fail "no quic-version-switch event";
         diag $events;
@@ -78,15 +71,10 @@
     my $guard = spawn_server(opts => [qw(-R)]);
     my $resp = `@{[build_trace_cmd(cmd => "$cli -p /12.txt 127.0.0.1 $port")]} 2> /dev/null`;
     is $resp, "hello world\n";
-<<<<<<< HEAD
-    my $events = read_events();
-    like $events, qr/"type":"receive",.*"first-octet":245.*\n.*"type":"stream-lost",.*"stream-id":-1,.*"off":0,/, "CH deemed lost in response to retry";
-=======
-    my $events = slurp_file("$tempdir/events");
+    my $events = read_events();
     complex $events, sub {
         $_ =~ qr/"type":"receive",.*"first-octet":(\d+).*\n.*"type":"stream-lost",.*"stream-id":-1,.*"off":0,/ and $1 >= 240
     }, "CH deemed lost in response to retry";
->>>>>>> 92f4516f
 };
 
 unlink "$tempdir/session";
