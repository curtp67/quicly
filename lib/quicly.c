--- conflicted
+++ resolved
@@ -1936,13 +1936,9 @@
     conn->_.egress.path_challenge.tail_ref = &conn->_.egress.path_challenge.head;
     conn->_.egress.ack_frequency.update_at = INT64_MAX;
     conn->_.egress.send_ack_at = INT64_MAX;
-<<<<<<< HEAD
-    quicly_cc_init(&conn->_.egress.cc);
+    quicly_cc_init(&conn->_.egress.cc, initcwnd);
     for (int i = 0; i < QUICLY_RETIRE_CONNECTION_ID_LIMIT; i++)
         conn->_.egress.retire_cid.sequences[i] = UINT64_MAX;
-=======
-    quicly_cc_init(&conn->_.egress.cc, initcwnd);
->>>>>>> bc253d4f
     quicly_linklist_init(&conn->_.egress.pending_streams.blocked.uni);
     quicly_linklist_init(&conn->_.egress.pending_streams.blocked.bidi);
     quicly_linklist_init(&conn->_.egress.pending_streams.control);
