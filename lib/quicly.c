/*
 * Copyright (c) 2017 Fastly, Kazuho Oku
 *
 * Permission is hereby granted, free of charge, to any person obtaining a copy
 * of this software and associated documentation files (the "Software"), to
 * deal in the Software without restriction, including without limitation the
 * rights to use, copy, modify, merge, publish, distribute, sublicense, and/or
 * sell copies of the Software, and to permit persons to whom the Software is
 * furnished to do so, subject to the following conditions:
 *
 * The above copyright notice and this permission notice shall be included in
 * all copies or substantial portions of the Software.
 *
 * THE SOFTWARE IS PROVIDED "AS IS", WITHOUT WARRANTY OF ANY KIND, EXPRESS OR
 * IMPLIED, INCLUDING BUT NOT LIMITED TO THE WARRANTIES OF MERCHANTABILITY,
 * FITNESS FOR A PARTICULAR PURPOSE AND NONINFRINGEMENT. IN NO EVENT SHALL THE
 * AUTHORS OR COPYRIGHT HOLDERS BE LIABLE FOR ANY CLAIM, DAMAGES OR OTHER
 * LIABILITY, WHETHER IN AN ACTION OF CONTRACT, TORT OR OTHERWISE, ARISING
 * FROM, OUT OF OR IN CONNECTION WITH THE SOFTWARE OR THE USE OR OTHER DEALINGS
 * IN THE SOFTWARE.
 */
#include <assert.h>
#include <inttypes.h>
#include <stdarg.h>
#include <stdio.h>
#include <stdlib.h>
#include <string.h>
#include <sys/socket.h>
#include <sys/time.h>
#include "khash.h"
#include "quicly.h"
#include "quicly/ack.h"
#include "quicly/frame.h"

#define QUICLY_PROTOCOL_VERSION 0xff00000c

#define QUICLY_PACKET_TYPE_INITIAL 0xff
#define QUICLY_PACKET_TYPE_RETRY 0xfe
#define QUICLY_PACKET_TYPE_HANDSHAKE 0xfd
#define QUICLY_PACKET_TYPE_0RTT_PROTECTED 0xfc
#define QUICLY_PACKET_TYPE_LONG_MIN QUICLY_PACKET_TYPE_0RTT_PROTECTED

#define QUICLY_PACKET_TYPE_IS_1RTT(t) (((t)&0x80) == 0)
#define QUICLY_PACKET_TYPE_1RTT_TO_KEY_PHASE(t) (((t)&0x40) == 0) /* first slot is for 0-rtt and odd-numbered generations */

#define QUICLY_TLS_EXTENSION_TYPE_TRANSPORT_PARAMETERS 26
#define QUICLY_TRANSPORT_PARAMETER_ID_INITIAL_MAX_STREAM_DATA 0
#define QUICLY_TRANSPORT_PARAMETER_ID_INITIAL_MAX_DATA 1
#define QUICLY_TRANSPORT_PARAMETER_ID_IDLE_TIMEOUT 3
#define QUICLY_TRANSPORT_PARAMETER_ID_STATELESS_RESET_TOKEN 6
#define QUICLY_TRANSPORT_PARAMETER_ID_INITIAL_MAX_STREAMS_BIDI 2
#define QUICLY_TRANSPORT_PARAMETER_ID_INITIAL_MAX_STREAMS_UNI 8

#define STATELESS_RESET_TOKEN_SIZE 16

#define STREAM_IS_CLIENT_INITIATED(stream_id) (((stream_id)&1) == 0)
#define STREAM_IS_UNI(stream_id) (((stream_id)&2) != 0)

KHASH_MAP_INIT_INT64(quicly_stream_t, quicly_stream_t *)

#define DEBUG_LOG(conn, stream_id, ...)                                                                                            \
    do {                                                                                                                           \
        quicly_conn_t *_conn = (conn);                                                                                             \
        if (_conn->super.ctx->debug_log != NULL) {                                                                                 \
            char buf[1024];                                                                                                        \
            int is_client = quicly_is_client(_conn);                                                                               \
            const quicly_cid_t *cid = is_client ? &conn->super.peer.cid : &conn->super.host.cid;                                   \
            char *cidhex = quicly_hexdump(cid->cid, cid->len, SIZE_MAX);                                                           \
            snprintf(buf, sizeof(buf), __VA_ARGS__);                                                                               \
            _conn->super.ctx->debug_log(_conn->super.ctx, "%s:%s,%" PRIu64 ": %s\n", is_client ? "client" : "server", cidhex,      \
                                        (uint64_t)(stream_id), buf);                                                               \
            free(cidhex);                                                                                                          \
        }                                                                                                                          \
    } while (0)

<<<<<<< HEAD
=======
struct st_quicly_cipher_context_t {
    ptls_aead_context_t *aead;
    ptls_cipher_context_t *pne;
};

struct st_quicly_packet_protection_t {
    struct st_quicly_cipher_context_t handshake;
    struct st_quicly_cipher_context_t early_data;
    struct st_quicly_cipher_context_t one_rtt[2];
};

>>>>>>> 839d16a7
struct st_quicly_pending_path_challenge_t {
    struct st_quicly_pending_path_challenge_t *next;
    uint8_t is_response;
    uint8_t data[QUICLY_PATH_CHALLENGE_DATA_LEN];
};

struct st_quicly_pn_space_t {
    /**
     * acks to be sent to peer
     */
    quicly_ranges_t ack_queue;
    /**
     *
     */
    uint64_t next_expected_packet_number;
    /**
     *
     */
    int64_t send_ack_at;
};

struct st_quicly_handshake_space_t {
    struct st_quicly_pn_space_t super;
    struct {
        ptls_aead_context_t *ingress;
        ptls_aead_context_t *egress;
    } aead;
};

struct st_quicly_application_space_t {
    struct st_quicly_pn_space_t super;
    struct {
        /**
         * we might have up to two keys enabled (e.g. 0-RTT + 1-RTT or two 1-RTT keys during key update), or could be zero keys when
         * waiting for ClientFinished
         */
        ptls_aead_context_t *ingress[2];
        /**
         *
         */
        ptls_aead_context_t *egress_0rtt;
        /**
         *
         */
        ptls_aead_context_t *egress_1rtt;
    } aead;
};

struct st_quicly_conn_t {
    struct _st_quicly_conn_public_t super;
    /**
     * the initial context
     */
    struct st_quicly_handshake_space_t *initial;
    /**
     * the handshake context
     */
    struct st_quicly_handshake_space_t *handshake;
    /**
     * 0-RTT and 1-RTT context
     */
    struct st_quicly_application_space_t *application;
    /**
     * hashtable of streams
     */
    khash_t(quicly_stream_t) * streams;
    /**
     *
     */
    struct {
        /**
         *
         */
        struct {
            uint64_t bytes_consumed;
            quicly_maxsender_t sender;
        } max_data;
        /**
         *
         */
        quicly_maxsender_t max_stream_id_bidi;
        /**
         *
         */
        quicly_maxsender_t max_stream_id_uni;
    } ingress;
    /**
     *
     */
    struct {
        /**
         * contains actions that needs to be performed when an ack is being received
         */
        quicly_acks_t acks;
        /**
         * loss recovery
         */
        quicly_loss_t loss;
        /**
         * next or the currently encoding packet number (TODO move to pnspace)
         */
        uint64_t packet_number;
        /**
         *
         */
        struct {
            uint64_t permitted;
            uint64_t sent;
        } max_data;
        /**
         *
         */
        uint64_t max_stream_id_bidi;
        /**
         *
         */
        uint64_t max_stream_id_uni;
        /**
         *
         */
        quicly_sender_state_t stream_id_blocked_state;
        /**
         *
         */
        struct {
            struct st_quicly_pending_path_challenge_t *head, **tail_ref;
        } path_challenge;
        /**
         *
         */
        unsigned send_handshake_done : 1;
    } egress;
    /**
     * crypto data
     */
    struct {
        ptls_t *tls;
        ptls_handshake_properties_t handshake_properties;
        struct {
            ptls_raw_extension_t ext[2];
            ptls_buffer_t buf;
        } transport_parameters;
        /**
         * bit vector indicating if there's any pending handshake data at epoch 0,1,2
         */
        uint8_t pending_flows;
        /**
         * bit vector (indexed by epoch) of pending streams to be destroyed
         */
        struct {
            uint8_t is_active : 1;
            uint8_t bits : 7;
        } pending_flows_to_destroy;
    } crypto;
    /**
     *
     */
    struct {
        quicly_linklist_t control;
        quicly_linklist_t stream_fin_only;
        quicly_linklist_t stream_with_payload;
    } pending_link;
};

static int update_traffic_key_cb(ptls_update_traffic_key_t *self, ptls_t *tls, int is_enc, size_t epoch, const void *secret);
static int retire_acks(quicly_conn_t *conn, size_t count, size_t epoch);

static ptls_update_traffic_key_t update_traffic_key = {update_traffic_key_cb};

const quicly_context_t quicly_default_context = {
    {NULL, &ptls_get_time,     NULL, NULL, {NULL}, NULL, NULL, NULL, NULL, 0, 0, 1, 0, 0, 0, NULL, NULL, NULL,
     NULL, &update_traffic_key}, /* tls */
    1280,                        /* max_packet_size */
    &quicly_loss_default_conf,   /* loss */
    16384,                       /* initial_max_stream_data */
    65536,                       /* initial_max_data */
    600,                         /* idle_timeout */
    100,                         /* max_concurrent_streams_bidi */
    0,                           /* max_concurrent_streams_uni */
    {0, NULL},                   /* stateless_retry {enforce_use, key} */
    0,                           /* enforce_version_negotiation */
    quicly_default_alloc_packet,
    quicly_default_free_packet,
    quicly_default_alloc_stream,
    quicly_default_free_stream,
    NULL, /* on_stream_open */
    NULL, /* on_conn_close */
    quicly_default_now,
    NULL, /* debug_log */
};

static const quicly_transport_parameters_t transport_params_before_handshake = {16384, 16384, 10, 60, 0};

<<<<<<< HEAD
=======
static void dispose_cipher(struct st_quicly_cipher_context_t *ctx)
{
    ptls_aead_free(ctx->aead);
    ptls_cipher_free(ctx->pne);
}

static void free_packet_protection(struct st_quicly_packet_protection_t *pp)
{
    if (pp->handshake.aead != NULL)
        dispose_cipher(&pp->handshake);
    if (pp->early_data.aead != NULL)
        dispose_cipher(&pp->early_data);
    if (pp->one_rtt[0].aead != NULL)
        dispose_cipher(&pp->one_rtt[0]);
    if (pp->one_rtt[1].aead != NULL)
        dispose_cipher(&pp->one_rtt[1]);
}

>>>>>>> 839d16a7
static size_t decode_cid_length(uint8_t src)
{
    return src != 0 ? src + 3 : 0;
}

static uint8_t encode_cid_length(size_t len)
{
    return len != 0 ? (uint8_t)len - 3 : 0;
}

size_t quicly_decode_packet(quicly_decoded_packet_t *packet, const uint8_t *src, size_t len, size_t host_cidl)
{
    const uint8_t *src_end = src + len;

    if (len < 2)
        goto Error;

    packet->octets = ptls_iovec_init(src, len);
    ++src;

    if (!QUICLY_PACKET_TYPE_IS_1RTT(packet->octets.base[0])) {
        /* long header */
        uint64_t rest_length;
        if (src_end - src < 5)
            goto Error;
        packet->version = quicly_decode32(&src);
        packet->cid.dest.len = decode_cid_length(*src >> 4);
        packet->cid.src.len = decode_cid_length(*src & 0xf);
        ++src;
        if (src_end - src < packet->cid.dest.len + packet->cid.src.len + 5)
            goto Error;
        if (packet->cid.dest.len != host_cidl)
            goto Error;
        packet->cid.dest.base = (void *)src;
        src += packet->cid.dest.len;
        packet->cid.src.base = (void *)src;
        src += packet->cid.src.len;
        if (packet->version == 0) {
            /* version negotiation packet does not have the length field nor is ever coalesced */
            packet->encrypted_off = src - packet->octets.base;
        } else {
            if ((rest_length = quicly_decodev(&src, src_end)) == UINT64_MAX)
                goto Error;
            if (rest_length < 1)
                goto Error;
            if (src_end - src < rest_length)
                goto Error;
            packet->encrypted_off = src - packet->octets.base;
            packet->octets.len = packet->encrypted_off + rest_length;
        }
    } else {
        /* short header */
        if (host_cidl != 0) {
            if (src_end - src < host_cidl)
                goto Error;
            packet->cid.dest = ptls_iovec_init(src, host_cidl);
            src += host_cidl;
        } else {
            packet->cid.dest = ptls_iovec_init(NULL, 0);
        }
        packet->cid.src = ptls_iovec_init(NULL, 0);
        packet->version = 0;
        packet->encrypted_off = src - packet->octets.base;
    }

    return packet->octets.len;

Error:
    return SIZE_MAX;
}

uint64_t quicly_determine_packet_number(uint32_t bits, uint32_t mask, uint64_t next_expected)
{
    uint64_t actual = (next_expected & ~(uint64_t)mask) + bits;

    if (((bits - (uint32_t)next_expected) & mask) > (mask >> 1)) {
        if (actual >= (uint64_t)mask + 1)
            actual -= (uint64_t)mask + 1;
    }

    return actual;
}

int quicly_connection_is_ready(quicly_conn_t *conn)
{
<<<<<<< HEAD
    return conn->application != NULL;
=======
    return conn->egress.pp.one_rtt[0].aead != NULL || conn->egress.pp.early_data.aead != NULL;
>>>>>>> 839d16a7
}

static int set_peeraddr(quicly_conn_t *conn, struct sockaddr *addr, socklen_t addrlen)
{
    int ret;

    if (conn->super.peer.salen != addrlen) {
        struct sockaddr *newsa;
        if ((newsa = malloc(addrlen)) == NULL) {
            ret = PTLS_ERROR_NO_MEMORY;
            goto Exit;
        }
        free(conn->super.peer.sa);
        conn->super.peer.sa = newsa;
        conn->super.peer.salen = addrlen;
    }

    memcpy(conn->super.peer.sa, addr, addrlen);
    ret = 0;

Exit:
    return ret;
}

static inline int stream_is_handshake_flow(uint64_t stream_id, size_t max_epoch_inclusive)
{
    return stream_id >= UINT64_MAX - max_epoch_inclusive;
}

static void sched_stream_control(quicly_stream_t *stream)
{
    assert(!stream_is_handshake_flow(stream->stream_id, 3));

    if (!quicly_linklist_is_linked(&stream->_send_aux.pending_link.control))
        quicly_linklist_insert(&stream->conn->pending_link.control, &stream->_send_aux.pending_link.control);
}

static void resched_stream_data(quicly_stream_t *stream)
{
    quicly_linklist_t *target = NULL;

    if (stream_is_handshake_flow(stream->stream_id, 2)) {
        uint8_t mask = 1 << (UINT64_MAX - stream->stream_id);
        if (stream->sendbuf.pending.num_ranges != 0) {
            stream->conn->crypto.pending_flows |= mask;
        } else {
            stream->conn->crypto.pending_flows &= ~mask;
        }
        return;
    }

    /* unlink so that we would round-robin the streams */
    if (quicly_linklist_is_linked(&stream->_send_aux.pending_link.stream))
        quicly_linklist_unlink(&stream->_send_aux.pending_link.stream);

    if (stream->sendbuf.pending.num_ranges != 0) {
        if (stream->sendbuf.pending.ranges[0].start == stream->sendbuf.eos) {
            /* fin is the only thing to be sent, and it can be sent if window size is zero */
            target = &stream->conn->pending_link.stream_fin_only;
        } else {
            /* check if we can send payload */
            if (stream->sendbuf.pending.ranges[0].start < stream->_send_aux.max_stream_data)
                target = &stream->conn->pending_link.stream_with_payload;
        }
    }

    if (target != NULL)
        quicly_linklist_insert(target, &stream->_send_aux.pending_link.stream);
}

static int stream_id_blocked(quicly_conn_t *conn, int uni)
{
    uint64_t *next_id = uni ? &conn->super.host.next_stream_id_uni : &conn->super.host.next_stream_id_bidi,
             *max_id = uni ? &conn->egress.max_stream_id_uni : &conn->egress.max_stream_id_bidi;
    return *next_id > *max_id;
}

static int should_update_max_stream_data(quicly_stream_t *stream)
{
    return quicly_maxsender_should_update(&stream->_send_aux.max_stream_data_sender, stream->recvbuf.data_off,
                                          stream->_recv_aux.window, 512);
}

static void on_sendbuf_change(quicly_sendbuf_t *buf)
{
    quicly_stream_t *stream = (void *)((char *)buf - offsetof(quicly_stream_t, sendbuf));
    assert(!stream_is_handshake_flow(stream->stream_id, 3) || buf->eos == UINT64_MAX);

    resched_stream_data(stream);
}

static void on_recvbuf_change(quicly_recvbuf_t *buf, size_t shift_amount)
{
    quicly_stream_t *stream = (void *)((char *)buf - offsetof(quicly_stream_t, recvbuf));

    if (!stream_is_handshake_flow(stream->stream_id, 3)) {
        stream->conn->ingress.max_data.bytes_consumed += shift_amount;
        if (should_update_max_stream_data(stream))
            sched_stream_control(stream);
    }
}

static int schedule_path_challenge(quicly_conn_t *conn, int is_response, const uint8_t *data)
{
    struct st_quicly_pending_path_challenge_t *pending;

    if ((pending = malloc(sizeof(struct st_quicly_pending_path_challenge_t))) == NULL)
        return PTLS_ERROR_NO_MEMORY;

    pending->next = NULL;
    pending->is_response = is_response;
    memcpy(pending->data, data, QUICLY_PATH_CHALLENGE_DATA_LEN);

    *conn->egress.path_challenge.tail_ref = pending;
    conn->egress.path_challenge.tail_ref = &pending->next;
    return 0;
}

static void write_tlsbuf(quicly_conn_t *conn, ptls_buffer_t *tlsbuf, size_t epoch_offsets[5])
{
    size_t epoch;

    if (tlsbuf->off == 0)
        return;

    for (epoch = 0; epoch < 4; ++epoch) {
        size_t len = epoch_offsets[epoch + 1] - epoch_offsets[epoch];
        if (len == 0)
            continue;
        quicly_stream_t *stream = quicly_get_stream(conn, UINT64_MAX - epoch);
        assert(stream != NULL);
        quicly_sendbuf_write(&stream->sendbuf, tlsbuf->base + epoch_offsets[epoch], len, NULL);
    }
}

static int crypto_hs_on_update(quicly_stream_t *flow)
{
    quicly_conn_t *conn = flow->conn;
    ptls_buffer_t buf;
    size_t in_epoch = UINT64_MAX - flow->stream_id, epoch_offsets[5] = {0};
    ptls_iovec_t input;
    int ret = 0;

    ptls_buffer_init(&buf, "", 0);

    /* send handshake messages to picotls, and let it fill in the response */
    while ((input = quicly_recvbuf_get(&flow->recvbuf)).len != 0) {
        ret = ptls_handle_message(conn->crypto.tls, &buf, epoch_offsets, in_epoch, input.base, input.len,
                                  &conn->crypto.handshake_properties);
        quicly_recvbuf_shift(&flow->recvbuf, input.len);
        switch (ret) {
        case 0:
            DEBUG_LOG(conn, 0, "handshake complete");
            break;
        case PTLS_ERROR_IN_PROGRESS:
            ret = 0;
            break;
        default:
            DEBUG_LOG(conn, 0, "handshake error %d", ret);
            goto Exit;
        }
    }

    write_tlsbuf(conn, &buf, epoch_offsets);

Exit:
    ptls_buffer_dispose(&buf);
    return ret;
}

static void init_stream_properties(quicly_stream_t *stream, uint32_t initial_max_stream_data_host,
                                   uint32_t initial_max_stream_data_peer)
{
    quicly_sendbuf_init(&stream->sendbuf, on_sendbuf_change);
    quicly_recvbuf_init(&stream->recvbuf, on_recvbuf_change);

    stream->_send_aux.max_stream_data = initial_max_stream_data_peer;
    stream->_send_aux.max_sent = 0;
    stream->_send_aux.stop_sending.sender_state = QUICLY_SENDER_STATE_NONE;
    stream->_send_aux.stop_sending.reason = 0;
    stream->_send_aux.rst.sender_state = QUICLY_SENDER_STATE_NONE;
    stream->_send_aux.rst.reason = 0;
    quicly_maxsender_init(&stream->_send_aux.max_stream_data_sender, initial_max_stream_data_host);
    quicly_linklist_init(&stream->_send_aux.pending_link.control);
    quicly_linklist_init(&stream->_send_aux.pending_link.stream);

    stream->_recv_aux.window = initial_max_stream_data_host;
    stream->_recv_aux.rst_reason = QUICLY_ERROR_FIN_CLOSED;
}

static void dispose_stream_properties(quicly_stream_t *stream)
{
    quicly_sendbuf_dispose(&stream->sendbuf);
    quicly_recvbuf_dispose(&stream->recvbuf);
    quicly_maxsender_dispose(&stream->_send_aux.max_stream_data_sender);
    quicly_linklist_unlink(&stream->_send_aux.pending_link.control);
    quicly_linklist_unlink(&stream->_send_aux.pending_link.stream);
}

static quicly_stream_t *open_stream(quicly_conn_t *conn, uint64_t stream_id)
{
    quicly_stream_t *stream;

    if ((stream = conn->super.ctx->alloc_stream(conn->super.ctx)) == NULL)
        return NULL;
    stream->conn = conn;
    stream->stream_id = stream_id;

    int r;
    khiter_t iter = kh_put(quicly_stream_t, conn->streams, stream_id, &r);
    assert(iter != kh_end(conn->streams));
    kh_val(conn->streams, iter) = stream;

    init_stream_properties(stream, conn->super.ctx->initial_max_stream_data,
                           conn->super.peer.transport_params.initial_max_stream_data);

    return stream;
}

static void destroy_stream(quicly_stream_t *stream)
{
    quicly_conn_t *conn = stream->conn;
    khiter_t iter = kh_get(quicly_stream_t, conn->streams, stream->stream_id);
    assert(iter != kh_end(conn->streams));
    kh_del(quicly_stream_t, conn->streams, iter);

    if (stream_is_handshake_flow(stream->stream_id, 3)) {
        uint64_t epoch = UINT64_MAX - stream->stream_id;
        if (epoch <= 2)
            stream->conn->crypto.pending_flows &= ~(uint8_t)(1 << epoch);
    } else {
        conn->ingress.max_data.bytes_consumed += stream->recvbuf.data.len;
        if (quicly_is_client(conn) == STREAM_IS_CLIENT_INITIATED(stream->stream_id)) {
            --conn->super.host.num_streams;
        } else {
            --conn->super.peer.num_streams;
        }
    }

    dispose_stream_properties(stream);
    conn->super.ctx->free_stream(stream);
}

quicly_stream_t *quicly_get_stream(quicly_conn_t *conn, uint64_t stream_id)
{
    khiter_t iter = kh_get(quicly_stream_t, conn->streams, stream_id);
    if (iter != kh_end(conn->streams))
        return kh_val(conn->streams, iter);
    return NULL;
}

void quicly_get_max_data(quicly_conn_t *conn, uint64_t *send_permitted, uint64_t *sent, uint64_t *consumed)
{
    if (send_permitted != NULL)
        *send_permitted = conn->egress.max_data.permitted;
    if (sent != NULL)
        *sent = conn->egress.max_data.sent;
    if (consumed != NULL)
        *consumed = conn->ingress.max_data.bytes_consumed;
}

static int create_handshake_flow(quicly_conn_t *conn, size_t epoch)
{
    quicly_stream_t *stream;

    if ((stream = open_stream(conn, UINT64_MAX - epoch)) == NULL)
        return PTLS_ERROR_NO_MEMORY;

    stream->on_update = crypto_hs_on_update;
    return 0;
}

static void destroy_handshake_flow(quicly_conn_t *conn, size_t epoch)
{
    if (conn->crypto.pending_flows_to_destroy.is_active) {
        conn->crypto.pending_flows_to_destroy.bits |= (uint8_t)(1 << epoch);
        return;
    }

    quicly_stream_t *stream = quicly_get_stream(conn, UINT64_MAX - epoch);
    assert(stream != NULL);
    destroy_stream(stream);
    retire_acks(conn, SIZE_MAX, epoch);
}

static struct st_quicly_pn_space_t *alloc_pn_space(size_t sz)
{
    struct st_quicly_pn_space_t *space;

    if ((space = malloc(sz)) == NULL)
        return NULL;

    quicly_ranges_init(&space->ack_queue);
    space->next_expected_packet_number = 0;
    space->send_ack_at = INT64_MAX;
    if (sz != sizeof(*space))
        memset((uint8_t *)space + sizeof(*space), 0, sz - sizeof(*space));

    return space;
}

<<<<<<< HEAD
static void do_free_pn_space(struct st_quicly_pn_space_t *space)
{
    quicly_ranges_dispose(&space->ack_queue);
    free(space);
}

static void free_handshake_space(struct st_quicly_handshake_space_t **space)
{
    if (*space != NULL) {
        if ((*space)->aead.ingress != NULL)
            ptls_aead_free((*space)->aead.ingress);
        if ((*space)->aead.egress != NULL)
            ptls_aead_free((*space)->aead.egress);
        do_free_pn_space(&(*space)->super);
        *space = NULL;
    }
}

static int setup_handshake_space_and_flow(quicly_conn_t *conn, size_t epoch)
=======
static int setup_cipher(struct st_quicly_cipher_context_t *ctx, ptls_aead_algorithm_t *aead, ptls_hash_algorithm_t *hash,
                        int is_enc, const void *secret)
{
    uint8_t key[PTLS_MAX_SECRET_SIZE];
    int ret;

    *ctx = (struct st_quicly_cipher_context_t){NULL};

    if ((ret = qhkdf_expand(hash, key, aead->key_size, secret, "key")) != 0)
        goto Exit;
    if ((ctx->aead = ptls_aead_new(aead, is_enc, key)) == NULL) {
        ret = PTLS_ERROR_NO_MEMORY;
        goto Exit;
    }
    if ((ret = qhkdf_expand(hash, ctx->aead->static_iv, aead->iv_size, secret, "iv")) != 0)
        goto Exit;

    if ((ret = qhkdf_expand(hash, key, aead->ctr_cipher->key_size, secret, "pn")) != 0)
        goto Exit;
    if ((ctx->pne = ptls_cipher_new(aead->ctr_cipher, is_enc, key)) == NULL) {
        ret = PTLS_ERROR_NO_MEMORY;
        goto Exit;
    }

    ret = 0;
Exit:
    if (ret != 0) {
        if (ctx->aead != NULL) {
            ptls_aead_free(ctx->aead);
            ctx->aead = NULL;
        }
        if (ctx->pne != NULL) {
            ptls_cipher_free(ctx->pne);
            ctx->pne = NULL;
        }
    }
    ptls_clear_memory(key, sizeof(key));
    return ret;
}

static int setup_handshake_secret(struct st_quicly_cipher_context_t *ctx, ptls_cipher_suite_t *cs, const void *master_secret,
                                  const char *label, int is_enc)
{
    uint8_t aead_secret[PTLS_MAX_DIGEST_SIZE];
    int ret;

    if ((ret = qhkdf_expand(cs->hash, aead_secret, cs->hash->digest_size, master_secret, label)) != 0)
        goto Exit;
    if (QUICLY_DEBUG) {
        char *aead_secret_hex = quicly_hexdump(aead_secret, cs->hash->digest_size, SIZE_MAX);
        fprintf(stderr, "%s: label: \"%s\", aead-secret: %s\n", __FUNCTION__, label, aead_secret_hex);
        free(aead_secret_hex);
    }
    if ((ret = setup_cipher(ctx, cs->aead, cs->hash, is_enc, aead_secret)) != 0)
        goto Exit;

Exit:
    ptls_clear_memory(aead_secret, sizeof(aead_secret));
    return ret;
}

static int setup_handshake_encryption(struct st_quicly_cipher_context_t *ingress, struct st_quicly_cipher_context_t *egress,
                                      ptls_cipher_suite_t **cipher_suites, ptls_iovec_t cid, int is_client)
>>>>>>> 839d16a7
{
    struct st_quicly_handshake_space_t **space = epoch == 0 ? &conn->initial : &conn->handshake;
    if ((*space = (void *)alloc_pn_space(sizeof(struct st_quicly_handshake_space_t))) == NULL)
        return PTLS_ERROR_NO_MEMORY;
    return create_handshake_flow(conn, epoch);
}

<<<<<<< HEAD
static void free_application_space(struct st_quicly_application_space_t **space)
{
    if (*space != NULL) {
#define AEAD_FREE(label)                                                                                                           \
    if ((*space)->aead.label != NULL)                                                                                              \
    ptls_aead_free((*space)->aead.label)
        AEAD_FREE(ingress[0]);
        AEAD_FREE(ingress[1]);
        AEAD_FREE(egress_0rtt);
        AEAD_FREE(egress_1rtt);
#undef AEAD_FREE
        do_free_pn_space(&(*space)->super);
        *space = NULL;
    }
=======
    /* find aes128gcm cipher */
    for (cs = cipher_suites;; ++cs) {
        assert(cs != NULL);
        if ((*cs)->id == PTLS_CIPHER_SUITE_AES_128_GCM_SHA256)
            break;
    }

    /* extract master secret */
    if ((ret = ptls_hkdf_extract((*cs)->hash, secret, ptls_iovec_init(salt, sizeof(salt)), cid)) != 0)
        goto Exit;
    if (QUICLY_DEBUG) {
        char *cid_hex = quicly_hexdump(cid.base, cid.len, SIZE_MAX),
             *secret_hex = quicly_hexdump(secret, (*cs)->hash->digest_size, SIZE_MAX);
        fprintf(stderr, "%s: cid: %s -> secret: %s\n", __FUNCTION__, cid_hex, secret_hex);
        free(cid_hex);
        free(secret_hex);
    }

    /* create aead contexts */
    if ((ret = setup_handshake_secret(ingress, *cs, secret, labels[is_client], 0)) != 0)
        goto Exit;
    if ((ret = setup_handshake_secret(egress, *cs, secret, labels[!is_client], 1)) != 0)
        goto Exit;

Exit:
    ptls_clear_memory(secret, sizeof(secret));
    return ret;
>>>>>>> 839d16a7
}

static int setup_application_space_and_flow(quicly_conn_t *conn, int setup_0rtt)
{
<<<<<<< HEAD
    if ((conn->application = (void *)alloc_pn_space(sizeof(struct st_quicly_application_space_t))) == NULL)
        return PTLS_ERROR_NO_MEMORY;
    if (setup_0rtt) {
        int ret;
        if ((ret = create_handshake_flow(conn, 1)) != 0)
            return ret;
    }
    return create_handshake_flow(conn, 3);
=======
    ptls_cipher_suite_t *cipher = ptls_get_cipher(tls);
    struct st_quicly_cipher_context_t *ctx = is_early ? &pp->early_data : &pp->one_rtt[0];
    uint8_t secret[PTLS_MAX_DIGEST_SIZE];
    int ret;

    if ((ret = ptls_export_secret(tls, secret, cipher->hash->digest_size, label, ptls_iovec_init(NULL, 0), is_early)) != 0)
        goto Exit;
    if ((ret = setup_cipher(ctx, cipher->aead, cipher->hash, is_enc, secret)) != 0)
        goto Exit;

Exit:
    ptls_clear_memory(secret, sizeof(secret));
    return ret;
>>>>>>> 839d16a7
}

static void apply_peer_transport_params(quicly_conn_t *conn)
{
    conn->egress.max_data.permitted = conn->super.peer.transport_params.initial_max_data;
    /* FIXME max_stream_id_bidi is currently inclusive however needs to be changed to exclusive to prohibit creation of new streams
     * when initial value is set to zero */
    conn->egress.max_stream_id_bidi =
        conn->super.peer.transport_params.initial_max_streams_bidi * 4 - (quicly_is_client(conn) ? 4 : 3);
    conn->egress.max_stream_id_uni =
        conn->super.peer.transport_params.initial_max_streams_uni * 4 + (quicly_is_client(conn) ? 2 : 1);
}

void quicly_free(quicly_conn_t *conn)
{
    quicly_stream_t *stream;

<<<<<<< HEAD
    quicly_maxsender_dispose(&conn->ingress.max_data.sender);
    quicly_maxsender_dispose(&conn->ingress.max_stream_id_bidi);
    quicly_maxsender_dispose(&conn->ingress.max_stream_id_uni);
    while (conn->egress.path_challenge.head != NULL) {
        struct st_quicly_pending_path_challenge_t *pending = conn->egress.path_challenge.head;
        conn->egress.path_challenge.head = pending->next;
        free(pending);
=======
    /* release early-data AEAD for egress, but not for ingress since they can arrive later */
    if (conn->egress.pp.early_data.aead != NULL) {
        dispose_cipher(&conn->egress.pp.early_data);
        conn->egress.pp.early_data = (struct st_quicly_cipher_context_t){NULL};
>>>>>>> 839d16a7
    }

    kh_foreach_value(conn->streams, stream, { destroy_stream(stream); });
    kh_destroy(quicly_stream_t, conn->streams);

    assert(!quicly_linklist_is_linked(&conn->pending_link.control));
    assert(!quicly_linklist_is_linked(&conn->pending_link.stream_fin_only));
    assert(!quicly_linklist_is_linked(&conn->pending_link.stream_with_payload));

    free_handshake_space(&conn->initial);
    free_handshake_space(&conn->handshake);
    free_application_space(&conn->application);

    free(conn->super.peer.sa);
    free(conn);
}

static int setup_key(ptls_aead_context_t **aead, ptls_cipher_suite_t *cs, const void *secret, int is_enc)
{
    if ((*aead = ptls_aead_new(cs->aead, cs->hash, is_enc, secret, NULL)) == NULL)
        return PTLS_ERROR_NO_MEMORY;
    /* TODO PNE */
    return 0;
}

static int setup_initial_key(ptls_aead_context_t **aead, ptls_cipher_suite_t *cs, const void *master_secret, const char *label,
                             int is_enc)
{
    uint8_t aead_secret[PTLS_MAX_DIGEST_SIZE];
    int ret;

    if ((ret = ptls_hkdf_expand_label(cs->hash, aead_secret, cs->hash->digest_size,
                                      ptls_iovec_init(master_secret, cs->hash->digest_size), label, ptls_iovec_init(NULL, 0),
                                      NULL)) != 0)
        goto Exit;
    if ((ret = setup_key(aead, cs, aead_secret, is_enc)) != 0)
        goto Exit;

Exit:
    ptls_clear_memory(aead_secret, sizeof(aead_secret));
    return ret;
}

static int setup_initial_encryption(ptls_aead_context_t **ingress, ptls_aead_context_t **egress, quicly_context_t *ctx,
                                    ptls_iovec_t cid, int is_client)
{
    static const uint8_t salt[] = {0x9c, 0x10, 0x8f, 0x98, 0x52, 0x0a, 0x5c, 0x5c, 0x32, 0x96,
                                   0x8e, 0x95, 0x0e, 0x8a, 0x2c, 0x5f, 0xe0, 0x6d, 0x6c, 0x38};
    static const char *labels[2] = {"client in", "server in"};
    ptls_cipher_suite_t **cs;
    uint8_t secret[PTLS_MAX_DIGEST_SIZE];
    int ret;

    /* find aes128gcm cipher */
    for (cs = ctx->tls.cipher_suites;; ++cs) {
        assert(cs != NULL);
        if ((*cs)->id == PTLS_CIPHER_SUITE_AES_128_GCM_SHA256)
            break;
    }

    /* extract master secret */
    if ((ret = ptls_hkdf_extract((*cs)->hash, secret, ptls_iovec_init(salt, sizeof(salt)), cid)) != 0)
        goto Exit;

    /* create aead contexts */
    if ((ret = setup_initial_key(ingress, *cs, secret, labels[is_client], 0)) != 0)
        goto Exit;
    if ((ret = setup_initial_key(egress, *cs, secret, labels[!is_client], 1)) != 0)
        goto Exit;

Exit:
    ptls_clear_memory(secret, sizeof(secret));
    return ret;
}

<<<<<<< HEAD
=======
static int crypto_stream_receive_stateless_retry(quicly_stream_t *_stream)
{
    quicly_conn_t *conn = (void *)((char *)_stream - offsetof(quicly_conn_t, crypto.stream));
    ptls_iovec_t input = quicly_recvbuf_get(&conn->crypto.stream.recvbuf);
    size_t consumed = input.len;
    ptls_buffer_t buf;
    int ret;

    ptls_buffer_init(&buf, "", 0);

    /* should have received HRR */
    ret = ptls_handshake(conn->crypto.tls, &buf, input.base, &consumed, &conn->crypto.handshake_properties);
    quicly_recvbuf_shift(&conn->crypto.stream.recvbuf, consumed);
    if (ret != PTLS_ERROR_IN_PROGRESS)
        goto Error;
    if (input.len != consumed)
        goto Error;
    if (buf.off == 0)
        goto Error;

    /* send the 2nd ClientHello, reinitializing the transport */
    dispose_cipher(&conn->egress.pp.handshake);
    if ((ret = setup_handshake_encryption(&conn->ingress.pp.handshake, &conn->egress.pp.handshake,
                                          conn->super.ctx->tls->cipher_suites,
                                          ptls_iovec_init(conn->super.peer.cid.cid, conn->super.peer.cid.len), 1)) != 0)
        goto Error;
    quicly_acks_dispose(&conn->egress.acks);
    quicly_acks_init(&conn->egress.acks);
    reinit_stream_properties(&conn->crypto.stream);
    conn->crypto.stream.on_update = crypto_stream_receive_handshake;
    write_tlsbuf(conn, &buf);

    return 0;

Error:
    ptls_buffer_dispose(&buf);
    return QUICLY_ERROR_TBD;
}

>>>>>>> 839d16a7
static int do_apply_stream_frame(quicly_stream_t *stream, uint64_t off, ptls_iovec_t data)
{
    int ret;

    /* adjust the range of supplied data so that we not go above eos */
    if (stream->recvbuf.eos < off)
        return 0;
    if (stream->recvbuf.eos < off + data.len)
        data.len = stream->recvbuf.eos - off;

    /* make adjustments for retransmit */
    if (off < stream->recvbuf.data_off) {
        if (off + data.len <= stream->recvbuf.data_off)
            return 0;
        size_t delta = stream->recvbuf.data_off - off;
        off = stream->recvbuf.data_off;
        data.base += delta;
        data.len -= delta;
    }

    /* try the fast (copyless) path */
    if (stream->recvbuf.data_off == off && stream->recvbuf.data.len == 0) {
        struct st_quicly_buffer_vec_t vec = {NULL};
        assert(stream->recvbuf.received.num_ranges == 1);
        assert(stream->recvbuf.received.ranges[0].end == stream->recvbuf.data_off);

        if (data.len != 0) {
            stream->recvbuf.received.ranges[0].end += data.len;
            quicly_buffer_set_fast_external(&stream->recvbuf.data, &vec, data.base, data.len);
        }
        if ((ret = stream->on_update(stream)) != 0)
            return ret;
        /* stream might have been destroyed; in such case vec.len would be zero (see quicly_buffer_dispose) */
        if (vec.len != 0 && stream->recvbuf.data.len != 0) {
            size_t keeplen = stream->recvbuf.data.len;
            quicly_buffer_init(&stream->recvbuf.data);
            if ((ret = quicly_buffer_push(&stream->recvbuf.data, data.base + data.len - keeplen, keeplen, NULL)) != 0)
                return ret;
        }
        return 0;
    }

    uint64_t prev_end = stream->recvbuf.received.ranges[0].end;
    if ((ret = quicly_recvbuf_write(&stream->recvbuf, off, data.base, data.len)) != 0)
        return ret;
    if (prev_end != stream->recvbuf.received.ranges[0].end || prev_end == stream->recvbuf.eos)
        ret = stream->on_update(stream);
    return ret;
}

static int apply_stream_frame(quicly_stream_t *stream, quicly_stream_frame_t *frame)
{
    int ret;

    DEBUG_LOG(stream->conn, stream->stream_id, "received; off=%" PRIu64 ",len=%zu", frame->offset, frame->data.len);

    if (frame->is_fin && (ret = quicly_recvbuf_mark_eos(&stream->recvbuf, frame->offset + frame->data.len)) != 0)
        return ret;
    if ((ret = do_apply_stream_frame(stream, frame->offset, frame->data)) != 0)
        return ret;
    if (should_update_max_stream_data(stream))
        sched_stream_control(stream);

    return ret;
}

static int apply_handshake_flow(quicly_conn_t *conn, size_t epoch, quicly_stream_frame_t *frame)
{
    quicly_stream_t *stream = quicly_get_stream(conn, UINT64_MAX - epoch);
    int ret;

    assert(stream != NULL);

    conn->crypto.pending_flows_to_destroy.is_active = 1;
    conn->crypto.pending_flows_to_destroy.bits = 0;

    ret = apply_stream_frame(stream, frame);

    conn->crypto.pending_flows_to_destroy.is_active = 0;
    for (epoch = 0; conn->crypto.pending_flows_to_destroy.bits != 0; ++epoch) {
        if ((conn->crypto.pending_flows_to_destroy.bits & (uint8_t)(1 << epoch)) != 0) {
            destroy_handshake_flow(conn, epoch);
            conn->crypto.pending_flows_to_destroy.bits &= ~(uint8_t)(1 << epoch);
        }
    }

    return ret;
}

#define PUSH_TRANSPORT_PARAMETER(buf, id, block)                                                                                   \
    do {                                                                                                                           \
        ptls_buffer_push16((buf), (id));                                                                                           \
        ptls_buffer_push_block((buf), 2, block);                                                                                   \
    } while (0)

static int encode_transport_parameter_list(quicly_context_t *ctx, ptls_buffer_t *buf, int is_client)
{
    int ret;

    ptls_buffer_push_block(buf, 2, {
        PUSH_TRANSPORT_PARAMETER(buf, QUICLY_TRANSPORT_PARAMETER_ID_INITIAL_MAX_STREAM_DATA,
                                 { ptls_buffer_push32(buf, ctx->initial_max_stream_data); });
        PUSH_TRANSPORT_PARAMETER(buf, QUICLY_TRANSPORT_PARAMETER_ID_INITIAL_MAX_DATA,
                                 { ptls_buffer_push32(buf, ctx->initial_max_data); });
        PUSH_TRANSPORT_PARAMETER(buf, QUICLY_TRANSPORT_PARAMETER_ID_IDLE_TIMEOUT, { ptls_buffer_push16(buf, ctx->idle_timeout); });
        if (!is_client) {
            PUSH_TRANSPORT_PARAMETER(buf, QUICLY_TRANSPORT_PARAMETER_ID_STATELESS_RESET_TOKEN, {
                /* FIXME implement stateless reset */
                static const uint8_t zeroes[16] = {0};
                ptls_buffer_pushv(buf, zeroes, sizeof(zeroes));
            });
        }
        if (ctx->max_streams_bidi != 0)
            PUSH_TRANSPORT_PARAMETER(buf, QUICLY_TRANSPORT_PARAMETER_ID_INITIAL_MAX_STREAMS_BIDI,
                                     { ptls_buffer_push16(buf, ctx->max_streams_bidi); });
        if (ctx->max_streams_uni != 0) {
            PUSH_TRANSPORT_PARAMETER(buf, QUICLY_TRANSPORT_PARAMETER_ID_INITIAL_MAX_STREAMS_UNI,
                                     { ptls_buffer_push16(buf, ctx->max_streams_uni); });
        }
    });
    ret = 0;
Exit:
    return ret;
}

static int decode_transport_parameter_list(quicly_transport_parameters_t *params, int is_client, const uint8_t *src,
                                           const uint8_t *end)
{
#define ID_TO_BIT(id) ((uint64_t)1 << (id))

    uint64_t found_id_bits = 0,
             must_found_id_bits = ID_TO_BIT(QUICLY_TRANSPORT_PARAMETER_ID_INITIAL_MAX_STREAM_DATA) |
                                  ID_TO_BIT(QUICLY_TRANSPORT_PARAMETER_ID_INITIAL_MAX_DATA) |
                                  ID_TO_BIT(QUICLY_TRANSPORT_PARAMETER_ID_IDLE_TIMEOUT);
    int ret;

    if (is_client)
        must_found_id_bits = ID_TO_BIT(QUICLY_TRANSPORT_PARAMETER_ID_STATELESS_RESET_TOKEN);

    /* set optional parameters to their default values */
    params->initial_max_streams_bidi = 0;
    params->initial_max_streams_uni = 0;

    /* decode the parameters block */
    ptls_decode_block(src, end, 2, {
        while (src != end) {
            uint16_t id;
            if ((ret = ptls_decode16(&id, &src, end)) != 0)
                goto Exit;
            if (id < sizeof(found_id_bits) * 8) {
                if ((found_id_bits & ID_TO_BIT(id)) != 0) {
                    ret = QUICLY_ERROR_TRANSPORT_PARAMETER;
                    goto Exit;
                }
                found_id_bits |= ID_TO_BIT(id);
            }
            found_id_bits |= ID_TO_BIT(id);
            ptls_decode_open_block(src, end, 2, {
                switch (id) {
                case QUICLY_TRANSPORT_PARAMETER_ID_INITIAL_MAX_STREAM_DATA:
                    if ((ret = ptls_decode32(&params->initial_max_stream_data, &src, end)) != 0)
                        goto Exit;
                    break;
                case QUICLY_TRANSPORT_PARAMETER_ID_INITIAL_MAX_DATA:
                    if ((ret = ptls_decode32(&params->initial_max_data, &src, end)) != 0)
                        goto Exit;
                    break;
                case QUICLY_TRANSPORT_PARAMETER_ID_STATELESS_RESET_TOKEN:
                    if (!is_client || end - src != STATELESS_RESET_TOKEN_SIZE) {
                        ret = QUICLY_ERROR_TRANSPORT_PARAMETER;
                        goto Exit;
                    }
                    /* TODO remember */
                    src = end;
                    break;
                case QUICLY_TRANSPORT_PARAMETER_ID_IDLE_TIMEOUT:
                    if ((ret = ptls_decode16(&params->idle_timeout, &src, end)) != 0)
                        goto Exit;
                    break;
                case QUICLY_TRANSPORT_PARAMETER_ID_INITIAL_MAX_STREAMS_BIDI:
                    if ((ret = ptls_decode16(&params->initial_max_streams_bidi, &src, end)) != 0)
                        goto Exit;
                    break;
                case QUICLY_TRANSPORT_PARAMETER_ID_INITIAL_MAX_STREAMS_UNI:
                    if ((ret = ptls_decode16(&params->initial_max_streams_uni, &src, end)) != 0)
                        goto Exit;
                    break;
                default:
                    src = end;
                    break;
                }
            });
        }
    });

    /* check that we have found all the required parameters */
    if ((found_id_bits & must_found_id_bits) != must_found_id_bits) {
        ret = QUICLY_ERROR_TRANSPORT_PARAMETER;
        goto Exit;
    }

    ret = 0;
Exit:
    /* FIXME convert to quic error */
    return ret;

#undef ID_TO_BIT
}

static int collect_transport_parameters(ptls_t *tls, struct st_ptls_handshake_properties_t *properties, uint16_t type)
{
    return type == QUICLY_TLS_EXTENSION_TYPE_TRANSPORT_PARAMETERS;
}

static quicly_conn_t *create_connection(quicly_context_t *ctx, ptls_iovec_t host_cid, ptls_iovec_t peer_cid,
                                        const char *server_name, struct sockaddr *sa, socklen_t salen,
                                        ptls_handshake_properties_t *handshake_properties)
{
    ptls_t *tls = NULL;
    quicly_conn_t *conn;

    if ((tls = ptls_new(&ctx->tls, server_name == NULL)) == NULL)
        return NULL;
    if (server_name != NULL && ptls_set_server_name(tls, server_name, strlen(server_name)) != 0) {
        ptls_free(tls);
        return NULL;
    }
    if ((conn = malloc(sizeof(*conn))) == NULL) {
        ptls_free(tls);
        return NULL;
    }

    memset(conn, 0, sizeof(*conn));
    conn->super.ctx = ctx;
    memcpy(conn->super.host.cid.cid, host_cid.base, host_cid.len);
    conn->super.host.cid.len = host_cid.len;
    memcpy(conn->super.peer.cid.cid, peer_cid.base, peer_cid.len);
    conn->super.peer.cid.len = peer_cid.len;
    conn->super.state = QUICLY_STATE_FIRSTFLIGHT;
    if (server_name != NULL) {
        conn->super.host.next_stream_id_bidi = 0;
        conn->super.host.next_stream_id_uni = 1;
        conn->super.peer.next_stream_id_bidi = 2;
        conn->super.peer.next_stream_id_uni = 3;
    } else {
        conn->super.host.next_stream_id_bidi = 2;
        conn->super.host.next_stream_id_uni = 3;
        conn->super.peer.next_stream_id_bidi = 0;
        conn->super.peer.next_stream_id_uni = 1;
    }
    conn->super.peer.transport_params = transport_params_before_handshake;
    if (server_name != NULL && ctx->enforce_version_negotiation) {
        ctx->tls.random_bytes(&conn->super.version, sizeof(conn->super.version));
        conn->super.version = (conn->super.version & 0xf0f0f0f0) | 0x0a0a0a0a;
    } else {
        conn->super.version = QUICLY_PROTOCOL_VERSION;
    }
    conn->streams = kh_init(quicly_stream_t);
    quicly_maxsender_init(&conn->ingress.max_data.sender, conn->super.ctx->initial_max_data);
    quicly_maxsender_init(&conn->ingress.max_stream_id_bidi,
                          conn->super.ctx->max_streams_bidi * 4 + conn->super.peer.next_stream_id_bidi);
    quicly_maxsender_init(&conn->ingress.max_stream_id_uni,
                          conn->super.ctx->max_streams_uni * 4 + conn->super.peer.next_stream_id_uni);
    quicly_loss_init(&conn->egress.loss, conn->super.ctx->loss,
                     conn->super.ctx->loss->default_initial_rtt /* FIXME remember initial_rtt in session ticket */);
    conn->egress.path_challenge.tail_ref = &conn->egress.path_challenge.head;
    conn->crypto.tls = tls;
    if (handshake_properties != NULL) {
        assert(handshake_properties->additional_extensions == NULL);
        assert(handshake_properties->collect_extension == NULL);
        assert(handshake_properties->collected_extensions == NULL);
        conn->crypto.handshake_properties = *handshake_properties;
    } else {
        conn->crypto.handshake_properties = (ptls_handshake_properties_t){{{{NULL}}}};
    }
    conn->crypto.handshake_properties.collect_extension = collect_transport_parameters;
    quicly_linklist_init(&conn->pending_link.control);
    quicly_linklist_init(&conn->pending_link.stream_fin_only);
    quicly_linklist_init(&conn->pending_link.stream_with_payload);

    if (set_peeraddr(conn, sa, salen) != 0) {
        quicly_free(conn);
        return NULL;
    }

    *ptls_get_data_ptr(tls) = conn;

    return conn;
}

static int client_collected_extensions(ptls_t *tls, ptls_handshake_properties_t *properties, ptls_raw_extension_t *slots)
{
    quicly_conn_t *conn = (void *)((char *)properties - offsetof(quicly_conn_t, crypto.handshake_properties));
    int ret;

    if (slots[0].type == UINT16_MAX) {
        ret = 0; // allow abcense of the extension for the time being PTLS_ALERT_MISSING_EXTENSION;
        goto Exit;
    }
    assert(slots[0].type == QUICLY_TLS_EXTENSION_TYPE_TRANSPORT_PARAMETERS);
    assert(slots[1].type == UINT16_MAX);

    const uint8_t *src = slots[0].data.base, *end = src + slots[0].data.len;

    uint32_t negotiated_version;
    if ((ret = ptls_decode32(&negotiated_version, &src, end)) != 0)
        goto Exit;
    if (negotiated_version != QUICLY_PROTOCOL_VERSION) {
        fprintf(stderr, "unexpected negotiated version\n");
        ret = QUICLY_ERROR_TBD;
        goto Exit;
    }

    ptls_decode_open_block(src, end, 1, {
        int found_negotiated_version = 0;
        do {
            uint32_t supported_version;
            if ((ret = ptls_decode32(&supported_version, &src, end)) != 0)
                goto Exit;
            if (supported_version == negotiated_version)
                found_negotiated_version = 1;
        } while (src != end);
        if (!found_negotiated_version) {
            ret = PTLS_ALERT_ILLEGAL_PARAMETER; /* FIXME is this the correct error code? */
            goto Exit;
        }
    });
    ret = decode_transport_parameter_list(&conn->super.peer.transport_params, 1, src, end);

Exit:
    return ret;
}

int quicly_connect(quicly_conn_t **_conn, quicly_context_t *ctx, const char *server_name, struct sockaddr *sa, socklen_t salen,
                   ptls_handshake_properties_t *handshake_properties)
{
    quicly_conn_t *conn = NULL;
    uint8_t random_cid[8];
    ptls_buffer_t buf;
    size_t epoch_offsets[5] = {0};
    size_t max_early_data_size;
    int ret;

    ctx->tls.random_bytes(random_cid, sizeof(random_cid));
    if ((conn = create_connection(ctx, ptls_iovec_init(NULL, 0), ptls_iovec_init(random_cid, sizeof(random_cid)), server_name, sa,
                                  salen, handshake_properties)) == NULL) {
        ret = PTLS_ERROR_NO_MEMORY;
        goto Exit;
    }
<<<<<<< HEAD
    if ((ret = setup_handshake_space_and_flow(conn, 0)) != 0)
        goto Exit;
    if ((ret = setup_initial_encryption(&conn->initial->aead.ingress, &conn->initial->aead.egress, ctx,
                                        ptls_iovec_init(random_cid, sizeof(random_cid)), 1)) != 0)
=======
    if ((ret = setup_handshake_encryption(&conn->ingress.pp.handshake, &conn->egress.pp.handshake, ctx->tls->cipher_suites,
                                          ptls_iovec_init(random_cid, sizeof(random_cid)), 1)) != 0)
>>>>>>> 839d16a7
        goto Exit;

    /* handshake */
    ptls_buffer_init(&conn->crypto.transport_parameters.buf, "", 0);
    ptls_buffer_push32(&conn->crypto.transport_parameters.buf, conn->super.version);
    if ((ret = encode_transport_parameter_list(conn->super.ctx, &conn->crypto.transport_parameters.buf, 1)) != 0)
        goto Exit;
    conn->crypto.transport_parameters.ext[0] =
        (ptls_raw_extension_t){QUICLY_TLS_EXTENSION_TYPE_TRANSPORT_PARAMETERS,
                               {conn->crypto.transport_parameters.buf.base, conn->crypto.transport_parameters.buf.off}};
    conn->crypto.transport_parameters.ext[1] = (ptls_raw_extension_t){UINT16_MAX};
    conn->crypto.handshake_properties.additional_extensions = conn->crypto.transport_parameters.ext;
    conn->crypto.handshake_properties.collected_extensions = client_collected_extensions;

    ptls_buffer_init(&buf, "", 0);
    conn->crypto.handshake_properties.client.max_early_data_size = &max_early_data_size;
    ret = ptls_handle_message(conn->crypto.tls, &buf, epoch_offsets, 0, NULL, 0, &conn->crypto.handshake_properties);
    conn->crypto.handshake_properties.client.max_early_data_size = NULL;
    if (ret != PTLS_ERROR_IN_PROGRESS)
        goto Exit;
    write_tlsbuf(conn, &buf, epoch_offsets);
    ptls_buffer_dispose(&buf);

    if (max_early_data_size != 0)
        apply_peer_transport_params(conn);

    *_conn = conn;
    ret = 0;

Exit:
    if (ret != 0) {
        if (conn != NULL)
            quicly_free(conn);
    }
    return ret;
}

static int server_collected_extensions(ptls_t *tls, ptls_handshake_properties_t *properties, ptls_raw_extension_t *slots)
{
    quicly_conn_t *conn = (void *)((char *)properties - offsetof(quicly_conn_t, crypto.handshake_properties));
    int ret;

    if (slots[0].type == UINT16_MAX) {
        ret = 0; // allow abcense of the extension for the time being PTLS_ALERT_MISSING_EXTENSION;
        goto Exit;
    }
    assert(slots[0].type == QUICLY_TLS_EXTENSION_TYPE_TRANSPORT_PARAMETERS);
    assert(slots[1].type == UINT16_MAX);

    { /* decode transport_parameters extension */
        const uint8_t *src = slots[0].data.base, *end = src + slots[0].data.len;
        uint32_t initial_version;
        if ((ret = ptls_decode32(&initial_version, &src, end)) != 0)
            goto Exit;
        /* TODO we need to check initial_version when supporting multiple versions */
        if ((ret = decode_transport_parameter_list(&conn->super.peer.transport_params, 0, src, end)) != 0)
            goto Exit;
    }

    /* set transport_parameters extension to be sent in EE */
    assert(properties->additional_extensions == NULL);
    ptls_buffer_init(&conn->crypto.transport_parameters.buf, "", 0);
    ptls_buffer_push32(&conn->crypto.transport_parameters.buf, QUICLY_PROTOCOL_VERSION);
    ptls_buffer_push_block(&conn->crypto.transport_parameters.buf, 1,
                           { ptls_buffer_push32(&conn->crypto.transport_parameters.buf, QUICLY_PROTOCOL_VERSION); });
    if ((ret = encode_transport_parameter_list(conn->super.ctx, &conn->crypto.transport_parameters.buf, 0)) != 0)
        goto Exit;
    properties->additional_extensions = conn->crypto.transport_parameters.ext;
    conn->crypto.transport_parameters.ext[0] =
        (ptls_raw_extension_t){QUICLY_TLS_EXTENSION_TYPE_TRANSPORT_PARAMETERS,
                               {conn->crypto.transport_parameters.buf.base, conn->crypto.transport_parameters.buf.off}};
    conn->crypto.transport_parameters.ext[1] = (ptls_raw_extension_t){UINT16_MAX};
    conn->crypto.handshake_properties.additional_extensions = conn->crypto.transport_parameters.ext;

    ret = 0;

Exit:
    return ret;
}

static ptls_iovec_t decrypt_packet(struct st_quicly_cipher_context_t *ctx, quicly_decoded_packet_t *packet,
                                   uint64_t *next_expected_pn)
{
    size_t encrypted_len = packet->octets.len - packet->encrypted_off, iv_offset;
    uint8_t pnbuf[4];
    uint32_t pnbits, pnmask;
    size_t pnlen;

    /* determine the IV offset of pne */
    if (encrypted_len < ctx->pne->algo->iv_size + 1) {
        goto Error;
    } else if (encrypted_len < ctx->pne->algo->iv_size + 4) {
        iv_offset = packet->octets.len - ctx->pne->algo->iv_size;
    } else {
        iv_offset = packet->encrypted_off + 4;
    }

    /* decrypt PN */
    ptls_cipher_init(ctx->pne, packet->octets.base + iv_offset);
    ptls_cipher_encrypt(ctx->pne, pnbuf, packet->octets.base + packet->encrypted_off, sizeof(pnbuf));
    if ((pnbuf[0] & 0x80) == 0) {
        pnbits = pnbuf[0];
        pnmask = 0x7f;
        pnlen = 1;
    } else {
        pnbits = ((uint32_t)(pnbuf[0] & 0x3f) << 8) | pnbuf[1];
        if ((pnbuf[0] & 0x40) == 0) {
            pnmask = 0x3fff;
            pnlen = 2;
        } else {
            pnbits = (pnbits << 16) | ((uint32_t)pnbuf[2] << 8) | pnbuf[3];
            pnmask = 0x3fffffff;
            pnlen = 4;
        }
    }

    /* write-back the decrypted PN for AEAD */
    memcpy(packet->octets.base + packet->encrypted_off, pnbuf, pnlen);

    /* AEAD */
    uint64_t pn = quicly_determine_packet_number(pnbits, pnmask, *next_expected_pn);
    size_t aead_off = packet->encrypted_off + pnlen, ptlen;
    if ((ptlen = ptls_aead_decrypt(ctx->aead, packet->octets.base + aead_off, packet->octets.base + aead_off,
                                   packet->octets.len - aead_off, pn, packet->octets.base, aead_off)) == SIZE_MAX) {
        if (QUICLY_DEBUG)
            fprintf(stderr, "%s: aead decryption failure\n", __FUNCTION__);
        goto Error;
    }

    if (QUICLY_DEBUG) {
        char *payload_hex = quicly_hexdump(packet->octets.base + aead_off, ptlen, 4);
        fprintf(stderr, "%s: AEAD payload:\n%s", __FUNCTION__, payload_hex);
        free(payload_hex);
    }

    *next_expected_pn = pn + 1;
    return ptls_iovec_init(packet->octets.base + aead_off, ptlen);

Error:
    return ptls_iovec_init(NULL, 0);
}

int quicly_accept(quicly_conn_t **_conn, quicly_context_t *ctx, struct sockaddr *sa, socklen_t salen,
                  ptls_handshake_properties_t *handshake_properties, quicly_decoded_packet_t *packet)
{
    quicly_conn_t *conn = NULL;
    struct st_quicly_cipher_context_t ingress_cipher = {NULL}, egress_cipher = {NULL};
    ptls_iovec_t payload;
    uint64_t next_expected_pn;
    quicly_stream_frame_t frame;
    int ret;

    /* ignore any packet that does not  */
    if (packet->octets.base[0] != QUICLY_PACKET_TYPE_INITIAL) {
        ret = QUICLY_ERROR_PACKET_IGNORED;
        goto Exit;
    }
    if (packet->version != QUICLY_PROTOCOL_VERSION) {
        ret = QUICLY_ERROR_VERSION_NEGOTIATION;
        goto Exit;
    }
<<<<<<< HEAD
    if ((ret = setup_initial_encryption(&aead_ingress, &aead_egress, ctx, packet->cid.dest, 0)) != 0)
=======
    if ((ret = setup_handshake_encryption(&ingress_cipher, &egress_cipher, ctx->tls->cipher_suites, packet->cid.dest, 0)) != 0)
>>>>>>> 839d16a7
        goto Exit;
    next_expected_pn = 0; /* is this correct? do we need to take care of underflow? */
    if ((payload = decrypt_packet(&ingress_cipher, packet, &next_expected_pn)).base == NULL) {
        ret = QUICLY_ERROR_TBD;
        goto Exit;
    }

    {
<<<<<<< HEAD
        const uint8_t *src = packet->payload.base, *end = src + packet->payload.len;
=======
        const uint8_t *src = payload.base, *end = src + payload.len;
        uint8_t type_flags;
>>>>>>> 839d16a7
        for (; src < end; ++src) {
            if (*src != QUICLY_FRAME_TYPE_PADDING)
                break;
        }
        if (src == end || *src++ != QUICLY_FRAME_TYPE_CRYPTO_HS) {
            ret = QUICLY_ERROR_TBD;
            goto Exit;
        }
        if ((ret = quicly_decode_crypto_hs_frame(&src, end, &frame)) != 0)
            goto Exit;
        if (frame.offset != 0) {
            ret = QUICLY_ERROR_PROTOCOL_VIOLATION;
            goto Exit;
        }
        /* FIXME check packet size */
        for (; src < end; ++src) {
            if (*src != QUICLY_FRAME_TYPE_PADDING) {
                ret = QUICLY_ERROR_TBD;
                goto Exit;
            }
        }
    }

<<<<<<< HEAD
    if ((conn = create_connection(ctx, packet->cid.dest, packet->cid.src, NULL, sa, salen, handshake_properties)) == NULL) {
        ret = PTLS_ERROR_NO_MEMORY;
        goto Exit;
    }
    if ((ret = setup_handshake_space_and_flow(conn, 0)) != 0)
        goto Exit;
    conn->initial->aead.ingress = aead_ingress;
    aead_ingress = NULL;
    conn->initial->aead.egress = aead_egress;
    aead_egress = NULL;
=======
    if ((conn = create_connection(ctx, packet->cid.dest, packet->cid.src, NULL, sa, salen, handshake_properties)) == NULL)
        return PTLS_ERROR_NO_MEMORY;
    conn->ingress.pp.handshake = ingress_cipher;
    ingress_cipher = (struct st_quicly_cipher_context_t){NULL};
    conn->egress.pp.handshake = egress_cipher;
    egress_cipher = (struct st_quicly_cipher_context_t){NULL};
>>>>>>> 839d16a7
    conn->crypto.handshake_properties.collected_extensions = server_collected_extensions;
    /* TODO should there be a way to set use of stateless reset per SNI or something? */
    if (ctx->stateless_retry.enforce_use) {
        conn->crypto.handshake_properties.server.enforce_retry = 1;
        conn->crypto.handshake_properties.server.retry_uses_cookie = 1;
    }
    conn->crypto.handshake_properties.server.cookie.key = ctx->stateless_retry.key;

<<<<<<< HEAD
    if ((ret = quicly_ranges_update(&conn->initial->super.ack_queue, packet->packet_number.bits,
                                    (uint64_t)packet->packet_number.bits + 1)) != 0)
        goto Exit;
    assert(conn->initial->super.send_ack_at == INT64_MAX);
    conn->initial->super.send_ack_at = conn->super.ctx->now(conn->super.ctx) + QUICLY_DELAYED_ACK_TIMEOUT;
    conn->initial->super.next_expected_packet_number = (uint64_t)packet->packet_number.bits + 1;
=======
    if ((ret = quicly_ranges_update(&conn->ingress.ack_queue, next_expected_pn - 1, next_expected_pn)) != 0)
        goto Exit;
    assert(conn->egress.send_ack_at == INT64_MAX);
    conn->egress.send_ack_at = conn->super.ctx->now(conn->super.ctx) + QUICLY_DELAYED_ACK_TIMEOUT;
    conn->ingress.next_expected_packet_number = next_expected_pn;
>>>>>>> 839d16a7

    if ((ret = apply_handshake_flow(conn, 0, &frame)) != 0)
        goto Exit;

    conn->super.state = QUICLY_STATE_CONNECTED;
    *_conn = conn;

Exit:
    if (!(ret == 0 || ret == PTLS_ERROR_IN_PROGRESS)) {
        if (conn != NULL)
            quicly_free(conn);
        if (ingress_cipher.aead != NULL)
            dispose_cipher(&ingress_cipher);
        if (egress_cipher.aead != NULL)
            dispose_cipher(&egress_cipher);
    }
    return ret;
}

static int on_ack_handshake_done(quicly_conn_t *conn, int acked, quicly_ack_t *ack)
{
    if (!acked)
        conn->egress.send_handshake_done = 1;
    return 0;
}

static int on_ack_stream(quicly_conn_t *conn, int acked, quicly_ack_t *ack)
{
    quicly_stream_t *stream;
    int ret;

    DEBUG_LOG(conn, ack->data.stream.stream_id, "%s; off=%" PRIu64 ",len=%zu", acked ? "acked" : "lost",
              ack->data.stream.args.start, (size_t)(ack->data.stream.args.end - ack->data.stream.args.start));

    /* TODO cache pointer to stream (using a generation counter?) */
    if ((stream = quicly_get_stream(conn, ack->data.stream.stream_id)) == NULL)
        return 0;

    if (acked) {
        if ((ret = quicly_sendbuf_acked(&stream->sendbuf, &ack->data.stream.args)) != 0)
            return ret;
        if (quicly_stream_is_closable(stream) && (ret = stream->on_update(stream)) != 0)
            return ret;
    } else {
        /* FIXME handle rto error */
        if ((ret = quicly_sendbuf_lost(&stream->sendbuf, &ack->data.stream.args)) != 0)
            return ret;
        if (stream->_send_aux.rst.sender_state == QUICLY_SENDER_STATE_NONE)
            resched_stream_data(stream);
    }

    return 0;
}

static int on_ack_max_stream_data(quicly_conn_t *conn, int acked, quicly_ack_t *ack)
{
    quicly_stream_t *stream;

    /* TODO cache pointer to stream (using a generation counter?) */
    if ((stream = quicly_get_stream(conn, ack->data.stream.stream_id)) != NULL) {
        if (acked) {
            quicly_maxsender_acked(&stream->_send_aux.max_stream_data_sender, &ack->data.max_stream_data.args);
        } else {
            quicly_maxsender_lost(&stream->_send_aux.max_stream_data_sender, &ack->data.max_stream_data.args);
            if (should_update_max_stream_data(stream))
                sched_stream_control(stream);
        }
    }

    return 0;
}

static int on_ack_max_data(quicly_conn_t *conn, int acked, quicly_ack_t *ack)
{
    if (acked) {
        quicly_maxsender_acked(&conn->ingress.max_data.sender, &ack->data.max_data.args);
    } else {
        quicly_maxsender_lost(&conn->ingress.max_data.sender, &ack->data.max_data.args);
    }

    return 0;
}

static int on_ack_max_stream_id_bidi(quicly_conn_t *conn, int acked, quicly_ack_t *ack)
{
    if (acked) {
        quicly_maxsender_acked(&conn->ingress.max_stream_id_bidi, &ack->data.max_stream_id.args);
    } else {
        quicly_maxsender_lost(&conn->ingress.max_stream_id_bidi, &ack->data.max_stream_id.args);
    }

    return 0;
}

static void on_ack_stream_state_sender(quicly_sender_state_t *sender_state, int acked)
{
    *sender_state = acked ? QUICLY_SENDER_STATE_ACKED : QUICLY_SENDER_STATE_SEND;
}

static int on_ack_rst_stream(quicly_conn_t *conn, int acked, quicly_ack_t *ack)
{
    quicly_stream_t *stream;
    int ret = 0;

    if ((stream = quicly_get_stream(conn, ack->data.stream_state_sender.stream_id)) != NULL) {
        assert(stream->sendbuf.acked.num_ranges == 1);
        assert(stream->sendbuf.acked.ranges[0].end - stream->sendbuf.eos <= 1);
        on_ack_stream_state_sender(&stream->_send_aux.rst.sender_state, acked);
        if (stream->_send_aux.rst.sender_state == QUICLY_SENDER_STATE_ACKED) {
            stream->sendbuf.acked.ranges[0].end = stream->sendbuf.eos + 1;
            if (quicly_stream_is_closable(stream))
                ret = stream->on_update(stream);
        }
    }

    return ret;
}

static int on_ack_stop_sending(quicly_conn_t *conn, int acked, quicly_ack_t *ack)
{
    quicly_stream_t *stream;

    if ((stream = quicly_get_stream(conn, ack->data.stream_state_sender.stream_id)) != NULL) {
        on_ack_stream_state_sender(&stream->_send_aux.stop_sending.sender_state, acked);
        if (stream->_send_aux.stop_sending.sender_state != QUICLY_SENDER_STATE_ACKED)
            sched_stream_control(stream);
    }

    return 0;
}

static int on_ack_stream_id_blocked(quicly_conn_t *conn, int acked, quicly_ack_t *ack)
{
    if (!acked && conn->egress.stream_id_blocked_state == QUICLY_SENDER_STATE_UNACKED && stream_id_blocked(conn, 0)) {
        conn->egress.stream_id_blocked_state = QUICLY_SENDER_STATE_SEND;
    } else {
        conn->egress.stream_id_blocked_state = QUICLY_SENDER_STATE_NONE;
    }

    return 0;
}

int64_t quicly_get_first_timeout(quicly_conn_t *conn)
{
    if (conn->super.state == QUICLY_STATE_DRAINING)
        return INT64_MAX;

    if (1 /* CWND is not full (TODO) */) {
        if (conn->crypto.pending_flows != 0 || conn->egress.send_handshake_done ||
            quicly_linklist_is_linked(&conn->pending_link.control) ||
            quicly_linklist_is_linked(&conn->pending_link.stream_fin_only) ||
            quicly_linklist_is_linked(&conn->pending_link.stream_with_payload))
            return 0;
    }

    int64_t at = conn->egress.loss.alarm_at;

#define CHECK_SPACE(label)                                                                                                         \
    if (conn->label != NULL && conn->label->super.send_ack_at < at)                                                                \
    at = conn->label->super.send_ack_at
    CHECK_SPACE(initial);
    CHECK_SPACE(handshake);
    CHECK_SPACE(application);
#undef CHECK_SPACE

    return at;
}

struct st_quicly_send_context_t {
    uint8_t first_byte;
    struct st_quicly_cipher_context_t *cipher;
    int64_t now;
    quicly_raw_packet_t **packets;
    size_t max_packets;
    size_t num_packets;
    quicly_raw_packet_t *target;
    uint8_t *dst;
    uint8_t *dst_end;
    uint8_t *dst_encrypt_from;
};

static int commit_send_packet(quicly_conn_t *conn, struct st_quicly_send_context_t *s)
{
    assert(s->cipher->aead != NULL);

    if (s->first_byte == QUICLY_PACKET_TYPE_INITIAL && conn->egress.packet_number == 0 && quicly_is_client(conn)) {
        if (s->num_packets != 0)
            return QUICLY_ERROR_HANDSHAKE_TOO_LARGE;
        const size_t max_size = 1264; /* max UDP packet size excluding aead tag */
        assert(s->dst - s->target->data.base <= max_size);
        memset(s->dst, 0, s->target->data.base + max_size - s->dst);
        s->dst = s->target->data.base + max_size;
    }

    if ((s->first_byte & 0x80) != 0) {
        uint16_t length = s->dst - s->dst_encrypt_from + s->cipher->aead->algo->tag_size + 4;
        length |= 0x4000;
        quicly_encode16(s->dst_encrypt_from - 6, length);
    }
    quicly_encode32(s->dst_encrypt_from - 4, (uint32_t)conn->egress.packet_number | 0xc0000000);

    s->dst = s->dst_encrypt_from + ptls_aead_encrypt(s->cipher->aead, s->dst_encrypt_from, s->dst_encrypt_from,
                                                     s->dst - s->dst_encrypt_from, conn->egress.packet_number, s->target->data.base,
                                                     s->dst_encrypt_from - s->target->data.base);

    ptls_cipher_init(s->cipher->pne, s->dst_encrypt_from);
    ptls_cipher_encrypt(s->cipher->pne, s->dst_encrypt_from - 4, s->dst_encrypt_from - 4, 4);

    s->target->data.len = s->dst - s->target->data.base;
    s->packets[s->num_packets++] = s->target;
    ++conn->egress.packet_number;

    s->target = NULL;
    s->dst = NULL;
    s->dst_end = NULL;
    s->dst_encrypt_from = NULL;

    return 0;
}

static inline uint8_t *emit_cid(uint8_t *dst, const quicly_cid_t *cid)
{
    if (cid->len != 0) {
        memcpy(dst, cid->cid, cid->len);
        dst += cid->len;
    }
    return dst;
}

static int prepare_packet(quicly_conn_t *conn, struct st_quicly_send_context_t *s, size_t min_space)
{
    int ret;

    /* allocate and setup the new packet if necessary */
    if (s->dst_end - s->dst < min_space || *s->target->data.base != s->first_byte) {
        if (s->target != NULL && (ret = commit_send_packet(conn, s)) != 0)
            return ret;
        if (s->num_packets >= s->max_packets)
            return QUICLY_ERROR_SENDBUF_FULL;
        if ((s->target =
                 conn->super.ctx->alloc_packet(conn->super.ctx, conn->super.peer.salen, conn->super.ctx->max_packet_size)) == NULL)
            return PTLS_ERROR_NO_MEMORY;
        s->target->salen = conn->super.peer.salen;
        memcpy(&s->target->sa, conn->super.peer.sa, conn->super.peer.salen);
        s->dst = s->target->data.base;
        s->dst_end = s->target->data.base + conn->super.ctx->max_packet_size;
        /* emit header */
        *s->dst++ = s->first_byte;
        if ((s->first_byte & 0x80) != 0) {
            s->dst = quicly_encode32(s->dst, conn->super.version);
            *s->dst++ = (encode_cid_length(conn->super.peer.cid.len) << 4) | encode_cid_length(conn->super.host.cid.len);
            s->dst = emit_cid(s->dst, &conn->super.peer.cid);
            s->dst = emit_cid(s->dst, &conn->super.host.cid);
            /* payload length is filled laterwards */
            *s->dst++ = 0;
            *s->dst++ = 0;
        } else {
            s->dst = emit_cid(s->dst, &conn->super.peer.cid);
        }
        s->dst += 4; /* space for PN bits, filled in at commit time */
        s->dst_encrypt_from = s->dst;
        assert(s->cipher->aead != NULL);
        s->dst_end -= s->cipher->aead->algo->tag_size;
        assert(s->dst < s->dst_end);
    }

    return 0;
}

static int prepare_acked_packet(quicly_conn_t *conn, struct st_quicly_send_context_t *s, size_t min_space, quicly_ack_t **ack,
                                quicly_ack_cb ack_cb)
{
    int ret;

    if ((ret = prepare_packet(conn, s, min_space)) != 0)
        return ret;
    if ((*ack = quicly_acks_allocate(&conn->egress.acks, conn->egress.packet_number, s->now, ack_cb)) == NULL)
        return PTLS_ERROR_NO_MEMORY;

    return ret;
}

static int send_ack(quicly_conn_t *conn, struct st_quicly_pn_space_t *space, struct st_quicly_send_context_t *s)
{
    size_t range_index;
    int ret;

    if (space->ack_queue.num_ranges == 0)
        return 0;

    range_index = space->ack_queue.num_ranges - 1;
    do {
        if ((ret = prepare_packet(conn, s, QUICLY_ACK_FRAME_CAPACITY)) != 0)
            break;
        s->dst = quicly_encode_ack_frame(s->dst, s->dst_end, &space->ack_queue, &range_index);
    } while (range_index != SIZE_MAX);

    quicly_ranges_clear(&space->ack_queue);
    space->send_ack_at = INT64_MAX;
    return ret;
}

static int prepare_stream_state_sender(quicly_stream_t *stream, quicly_sender_state_t *sender, struct st_quicly_send_context_t *s,
                                       size_t min_space, quicly_ack_cb ack_cb)
{
    quicly_ack_t *ack;
    int ret;

    if ((ret = prepare_acked_packet(stream->conn, s, min_space, &ack, ack_cb)) != 0)
        return ret;
    ack->data.stream_state_sender.stream_id = stream->stream_id;
    *sender = QUICLY_SENDER_STATE_UNACKED;

    return 0;
}

static int send_stream_control_frames(quicly_stream_t *stream, struct st_quicly_send_context_t *s)
{
    int ret;

    /* send STOP_SENDING if necessray */
    if (stream->_send_aux.stop_sending.sender_state == QUICLY_SENDER_STATE_SEND) {
        if ((ret = prepare_stream_state_sender(stream, &stream->_send_aux.stop_sending.sender_state, s,
                                               QUICLY_STOP_SENDING_FRAME_CAPACITY, on_ack_stop_sending)) != 0)
            return ret;
        s->dst = quicly_encode_stop_sending_frame(s->dst, stream->stream_id, stream->_send_aux.stop_sending.reason);
    }

    /* send MAX_STREAM_DATA if necessary */
    if (should_update_max_stream_data(stream)) {
        uint64_t new_value = stream->recvbuf.data_off + stream->_recv_aux.window;
        quicly_ack_t *ack;
        /* prepare */
        if ((ret = prepare_acked_packet(stream->conn, s, QUICLY_MAX_STREAM_DATA_FRAME_CAPACITY, &ack, on_ack_max_stream_data)) != 0)
            return ret;
        /* send */
        s->dst = quicly_encode_max_stream_data_frame(s->dst, stream->stream_id, new_value);
        /* register ack */
        ack->data.max_stream_data.stream_id = stream->stream_id;
        quicly_maxsender_record(&stream->_send_aux.max_stream_data_sender, new_value, &ack->data.max_stream_data.args);
    }

    /* send RST_STREAM if necessary */
    if (stream->_send_aux.rst.sender_state == QUICLY_SENDER_STATE_SEND) {
        if ((ret = prepare_stream_state_sender(stream, &stream->_send_aux.rst.sender_state, s, QUICLY_RST_FRAME_CAPACITY,
                                               on_ack_rst_stream)) != 0)
            return ret;
        s->dst =
            quicly_encode_rst_stream_frame(s->dst, stream->stream_id, stream->_send_aux.rst.reason, stream->_send_aux.max_sent);
    }

    return 0;
}

static int send_stream_frame(quicly_stream_t *stream, struct st_quicly_send_context_t *s, quicly_sendbuf_dataiter_t *iter,
                             size_t max_bytes)
{
    quicly_ack_t *ack;
    size_t copysize;
    int ret;

    if ((ret = prepare_acked_packet(stream->conn, s, QUICLY_STREAM_FRAME_CAPACITY, &ack, on_ack_stream)) != 0)
        return ret;

    copysize = max_bytes - (iter->stream_off + max_bytes > stream->sendbuf.eos);
    if (stream_is_handshake_flow(stream->stream_id, 3)) {
        s->dst = quicly_encode_crypto_hs_frame_header(s->dst, s->dst_end, iter->stream_off, &copysize);
    } else {
        s->dst = quicly_encode_stream_frame_header(s->dst, s->dst_end, stream->stream_id,
                                                   iter->stream_off + copysize >= stream->sendbuf.eos, iter->stream_off, &copysize);
    }

    DEBUG_LOG(stream->conn, stream->stream_id, "sending; off=%" PRIu64 ",len=%zu", iter->stream_off, copysize);

    /* adjust remaining send window */
    if (stream->_send_aux.max_sent < iter->stream_off + copysize) {
        if (!stream_is_handshake_flow(stream->stream_id, 3)) {
            uint64_t delta = iter->stream_off + copysize - stream->_send_aux.max_sent;
            assert(stream->conn->egress.max_data.sent + delta <= stream->conn->egress.max_data.permitted);
            stream->conn->egress.max_data.sent += delta;
        }
        stream->_send_aux.max_sent = iter->stream_off + copysize;
        if (stream->_send_aux.max_sent == stream->sendbuf.eos)
            ++stream->_send_aux.max_sent;
    }

    /* send */
    quicly_sendbuf_emit(&stream->sendbuf, iter, copysize, s->dst, &ack->data.stream.args);
    s->dst += copysize;

    ack->data.stream.stream_id = stream->stream_id;

    return 0;
}

static int send_stream_data(quicly_stream_t *stream, struct st_quicly_send_context_t *s)
{
    quicly_sendbuf_dataiter_t iter;
    uint64_t max_stream_data;
    size_t i;
    int ret = 0;

    /* determine the maximum offset than can be sent */
    if (stream->_send_aux.max_sent >= stream->sendbuf.eos) {
        max_stream_data = stream->sendbuf.eos + 1;
    } else {
        uint64_t delta = stream->_send_aux.max_stream_data - stream->_send_aux.max_sent;
        if (!stream_is_handshake_flow(stream->stream_id, 3) &&
            stream->conn->egress.max_data.permitted - stream->conn->egress.max_data.sent < delta)
            delta = (uint64_t)(stream->conn->egress.max_data.permitted - stream->conn->egress.max_data.sent);
        max_stream_data = stream->_send_aux.max_sent + delta;
        if (max_stream_data == stream->sendbuf.eos)
            ++max_stream_data;
    }

    /* emit packets in the pending ranges */
    quicly_sendbuf_init_dataiter(&stream->sendbuf, &iter);
    for (i = 0; i != stream->sendbuf.pending.num_ranges; ++i) {
        uint64_t start = stream->sendbuf.pending.ranges[i].start, end = stream->sendbuf.pending.ranges[i].end;
        if (max_stream_data <= start)
            goto ShrinkRanges;
        if (max_stream_data < end)
            end = max_stream_data;

        if (iter.stream_off != start) {
            assert(iter.stream_off <= start);
            quicly_sendbuf_advance_dataiter(&iter, start - iter.stream_off);
        }
        /* when end == eos, iter.stream_off becomes end+1 after calling send_steram_frame; hence `<` is used */
        while (iter.stream_off < end) {
            if ((ret = send_stream_frame(stream, s, &iter, end - iter.stream_off)) != 0) {
                if (ret == QUICLY_ERROR_SENDBUF_FULL)
                    goto ShrinkToIter;
                return ret;
            }
        }

        if (iter.stream_off < stream->sendbuf.pending.ranges[i].end)
            goto ShrinkToIter;
    }

    quicly_ranges_clear(&stream->sendbuf.pending);
    return 0;

ShrinkToIter:
    stream->sendbuf.pending.ranges[i].start = iter.stream_off;
ShrinkRanges:
    quicly_ranges_shrink(&stream->sendbuf.pending, 0, i);
    return ret;
}

static inline int ack_is_handshake_flow(quicly_ack_t *ack, size_t epoch)
{
    return ack->acked == on_ack_stream && ack->data.stream.stream_id == UINT64_MAX - epoch;
}

int retire_acks(quicly_conn_t *conn, size_t count, size_t epoch)
{
    quicly_acks_iter_t iter;
    quicly_ack_t *ack;
    uint64_t pn;
    int ret;

    assert(count != 0);

    quicly_acks_init_iter(&conn->egress.acks, &iter);
    ack = quicly_acks_get(&iter);

    do {
        if ((pn = ack->packet_number) == UINT64_MAX)
            break;
        do {
            int skip = 0;
            if (epoch != SIZE_MAX) {
                if (ack_is_handshake_flow(ack, epoch)) {
                    skip = 0;
                } else if (epoch == 1 &&
                           (ack->acked == on_ack_stream && !stream_is_handshake_flow(ack->data.stream.stream_id, 3))) {
                    /* NACK all application data upon 0-RTT denial */
                    skip = 0;
                } else {
                    skip = 1;
                }
            }
            if (!skip) {
                if ((ret = ack->acked(conn, 0, ack)) != 0)
                    return ret;
                quicly_acks_release(&conn->egress.acks, &iter);
            }
            quicly_acks_next(&iter);
        } while ((ack = quicly_acks_get(&iter))->packet_number == pn);
    } while (--count != 0);

    return 0;
}

static int do_detect_loss(quicly_loss_t *ld, int64_t now, uint64_t largest_acked, uint32_t delay_until_lost, int64_t *loss_time)
{
    quicly_conn_t *conn = (void *)((char *)ld - offsetof(quicly_conn_t, egress.loss));
    quicly_acks_iter_t iter;
    quicly_ack_t *ack;
    int64_t sent_before = now - delay_until_lost;
    uint64_t logged_pn = UINT64_MAX;
    int ret;

    quicly_acks_init_iter(&conn->egress.acks, &iter);

    /* handle loss */
    while ((ack = quicly_acks_get(&iter))->sent_at <= sent_before) {
        if (ack->packet_number != logged_pn) {
            logged_pn = ack->packet_number;
            DEBUG_LOG(conn, 0, "RTO; packet-number: %" PRIu64, logged_pn);
        }
        if ((ret = ack->acked(conn, 0, ack)) != 0)
            return ret;
        quicly_acks_release(&conn->egress.acks, &iter);
        quicly_acks_next(&iter);
    }

    /* schedule next alarm */
    *loss_time = ack->sent_at == INT64_MAX ? INT64_MAX : ack->sent_at + delay_until_lost;

    return 0;
}

static int send_stream_frames(quicly_conn_t *conn, struct st_quicly_send_context_t *s)
{
    int ret = 0;

    /* fin-only STREAM frames */
    while (s->num_packets != s->max_packets && quicly_linklist_is_linked(&conn->pending_link.stream_fin_only)) {
        quicly_stream_t *stream =
            (void *)((char *)conn->pending_link.stream_fin_only.next - offsetof(quicly_stream_t, _send_aux.pending_link.stream));
        if ((ret = send_stream_data(stream, s)) != 0)
            goto Exit;
        resched_stream_data(stream);
    }
    /* STREAM frames with payload */
    while (s->num_packets != s->max_packets && quicly_linklist_is_linked(&conn->pending_link.stream_with_payload) &&
           conn->egress.max_data.sent < conn->egress.max_data.permitted) {
        quicly_stream_t *stream = (void *)((char *)conn->pending_link.stream_with_payload.next -
                                           offsetof(quicly_stream_t, _send_aux.pending_link.stream));
        if ((ret = send_stream_data(stream, s)) != 0)
            goto Exit;
        resched_stream_data(stream);
    }

Exit:
    return 0;
}

quicly_raw_packet_t *quicly_send_version_negotiation(quicly_context_t *ctx, struct sockaddr *sa, socklen_t salen,
                                                     ptls_iovec_t dest_cid, ptls_iovec_t src_cid)
{
    quicly_raw_packet_t *packet;
    uint8_t *dst;

    if ((packet = ctx->alloc_packet(ctx, salen, ctx->max_packet_size)) == NULL)
        return NULL;
    packet->salen = salen;
    memcpy(&packet->sa, sa, salen);
    dst = packet->data.base;

    /* type_flags */
    ctx->tls.random_bytes(dst, 1);
    *dst |= 0x80;
    ++dst;
    /* version */
    dst = quicly_encode32(dst, 0);
    /* connection-id */
    *dst++ = (encode_cid_length(dest_cid.len) << 4) | encode_cid_length(src_cid.len);
    if (dest_cid.len != 0) {
        memcpy(dst, dest_cid.base, dest_cid.len);
        dst += dest_cid.len;
    }
    if (src_cid.len != 0) {
        memcpy(dst, src_cid.base, src_cid.len);
        dst += src_cid.len;
    }
    /* supported_versions */
    dst = quicly_encode32(dst, QUICLY_PROTOCOL_VERSION);

    packet->data.len = dst - packet->data.base;

    return packet;
}

static int send_handshake_flow(quicly_conn_t *conn, size_t epoch, struct st_quicly_send_context_t *s)
{
    struct st_quicly_pn_space_t *ack_space = NULL;
    int ret = 0;

    switch (epoch) {
    case 0:
        if (conn->initial == NULL || (s->aead = conn->initial->aead.egress) == NULL)
            return 0;
        s->first_byte = QUICLY_PACKET_TYPE_INITIAL;
        ack_space = &conn->initial->super;
        break;
    case 1:
        if (conn->application == NULL || (s->aead = conn->application->aead.egress_0rtt) == NULL)
            return 0;
        s->first_byte = QUICLY_PACKET_TYPE_0RTT_PROTECTED;
        break;
    case 2:
        if (conn->handshake == NULL || (s->aead = conn->handshake->aead.egress) == NULL)
            return 0;
        s->first_byte = QUICLY_PACKET_TYPE_HANDSHAKE;
        ack_space = &conn->handshake->super;
        break;
    default:
        assert(!"logic flaw");
        return 0;
    }

    /* send ACK */
    if (ack_space != NULL && ack_space->send_ack_at <= s->now)
        if ((ret = send_ack(conn, ack_space, s)) != 0)
            goto Exit;

    /* send data */
    if ((conn->crypto.pending_flows & (uint8_t)(1 << epoch)) != 0) {
        quicly_stream_t *stream = quicly_get_stream(conn, UINT64_MAX - epoch);
        assert(stream != NULL);
        if ((ret = send_stream_data(stream, s)) != 0)
            goto Exit;
        resched_stream_data(stream);
    }

    if (s->target != NULL && (ret = commit_send_packet(conn, s)) != 0)
        goto Exit;

Exit:
    return ret;
}

static int update_traffic_key_cb(ptls_update_traffic_key_t *self, ptls_t *_tls, int is_enc, size_t epoch, const void *secret)
{
    quicly_conn_t *conn = *ptls_get_data_ptr(_tls);
    ptls_cipher_suite_t *cipher = ptls_get_cipher(conn->crypto.tls);
    ptls_aead_context_t **aead_slot;
    int ret;

    DEBUG_LOG(conn, 0, "%s: is_enc=%d,epoch=%zu", __FUNCTION__, is_enc, epoch);

    switch (epoch) {
    case 1: /* 0-RTT */
        assert(is_enc == quicly_is_client(conn));
        if (conn->application == NULL && (ret = setup_application_space_and_flow(conn, 1)) != 0)
            return ret;
        aead_slot = is_enc ? &conn->application->aead.egress_0rtt : &conn->application->aead.ingress[0];
        break;
    case 2: /* handshake */
        if (is_enc && conn->application != NULL && quicly_is_client(conn) &&
            !conn->crypto.handshake_properties.client.early_data_accepted_by_peer) {
            assert(conn->application->aead.egress_0rtt != NULL);
            ptls_aead_free(conn->application->aead.egress_0rtt);
            conn->application->aead.egress_0rtt = NULL;
            retire_acks(conn, SIZE_MAX, 1);
        }
        if (conn->handshake == NULL && (ret = setup_handshake_space_and_flow(conn, 2)) != 0)
            return ret;
        aead_slot = is_enc ? &conn->handshake->aead.egress : &conn->handshake->aead.ingress;
        break;
    case 3: /* 1-RTT */
        if (is_enc) {
            apply_peer_transport_params(conn);
        } else {
            assert(conn->initial == NULL);
            if (quicly_is_client(conn)) {
                assert(conn->handshake != NULL && conn->handshake->aead.ingress != NULL);
                ptls_aead_free(conn->handshake->aead.ingress);
                conn->handshake->aead.ingress = NULL;
            } else {
                free_handshake_space(&conn->handshake);
                destroy_handshake_flow(conn, 2);
                // conn->egress.send_handshake_done = 1;
            }
        }
        if (conn->application == NULL && (ret = setup_application_space_and_flow(conn, 0)) != 0)
            return ret;
        aead_slot = is_enc ? &conn->application->aead.egress_1rtt : &conn->application->aead.ingress[1];
        break;
    default:
        assert(!"logic flaw");
        break;
    }

    if ((*aead_slot = ptls_aead_new(cipher->aead, cipher->hash, is_enc, secret, NULL)) == NULL)
        return PTLS_ERROR_NO_MEMORY;

    return 0;
}

int quicly_send(quicly_conn_t *conn, quicly_raw_packet_t **packets, size_t *num_packets)
{
<<<<<<< HEAD
    struct st_quicly_send_context_t s = {UINT8_MAX, NULL, conn->super.ctx->now(conn->super.ctx), packets, *num_packets};
=======
    struct st_quicly_send_context_t s = {UINT8_MAX, &conn->egress.pp.handshake, conn->super.ctx->now(conn->super.ctx), packets,
                                         *num_packets};
>>>>>>> 839d16a7
    int ret;

    switch (quicly_get_state(conn)) {
    case QUICLY_STATE_SEND_RETRY:
        assert(!"TODO");
        return 0;
    case QUICLY_STATE_DRAINING:
        *num_packets = 0;
        return QUICLY_ERROR_CONNECTION_CLOSED;
    default:
        break;
    }

    /* handle timeouts */
    if (conn->egress.loss.alarm_at <= s.now) {
        size_t min_packets_to_send;
        if ((ret = quicly_loss_on_alarm(&conn->egress.loss, s.now, conn->egress.packet_number - 1, do_detect_loss,
                                        &min_packets_to_send)) != 0)
            goto Exit;
        if (min_packets_to_send != 0) {
            /* better way to notify the app that we want to send some packets outside the congestion window? */
            assert(min_packets_to_send <= s.max_packets);
            s.max_packets = min_packets_to_send;
            if ((ret = retire_acks(conn, min_packets_to_send, SIZE_MAX)) != 0)
                goto Exit;
        }
    }

    { /* send handshake flows */
        size_t epoch;
        for (epoch = 0; epoch <= 2; ++epoch)
            if ((ret = send_handshake_flow(conn, epoch, &s)) != 0)
                goto Exit;
<<<<<<< HEAD
    }

    /* send encrypted frames */
    if (conn->application != NULL) {
        if ((s.aead = conn->application->aead.egress_1rtt) != NULL) {
            s.first_byte = 0x32; /* 1rtt,has-connection-id,key-phase=0,packet-number-size=4 */
            /* acks */
            if (conn->application->super.send_ack_at <= s.now) {
                if ((ret = send_ack(conn, &conn->application->super, &s)) != 0)
                    goto Exit;
            }
            /* handshake_done */
            if (conn->egress.send_handshake_done) {
=======
            conn->crypto.pending_data = 0;
        }
    }
    if (s.target != NULL && (ret = commit_send_packet(conn, &s)) != 0)
        goto Exit;

    if (conn->egress.pp.early_data.aead != NULL) {
        assert(conn->egress.pp.early_data.aead != NULL);
        assert(conn->egress.pp.one_rtt[0].aead == NULL);
        s.first_byte = QUICLY_PACKET_TYPE_0RTT_PROTECTED;
        s.cipher = &conn->egress.pp.early_data;
        if ((ret = send_stream_frames(conn, &s)) != 0)
            goto Exit;
        if (s.target != NULL && (ret = commit_send_packet(conn, &s)) != 0)
            goto Exit;
    }

    /* send encrypted frames */
    if (quicly_get_state(conn) == QUICLY_STATE_1RTT_ENCRYPTED) {
        s.first_byte = 0x32; /* 1rtt,has-connection-id,key-phase=0,packet-number-size=4 */
        s.cipher = &conn->egress.pp.one_rtt[0];
        /* acks */
        if (conn->egress.send_ack_at <= s.now) {
            if ((ret = send_ack(conn, &s)) != 0)
                goto Exit;
        }
        /* max_stream_id (TODO uni) */
        uint64_t max_stream_id;
        if ((max_stream_id = quicly_maxsender_should_update_stream_id(
                 &conn->ingress.max_stream_id_bidi, conn->super.peer.next_stream_id_bidi, conn->super.peer.num_streams,
                 conn->super.ctx->max_streams_bidi, 768)) != 0) {
            quicly_ack_t *ack;
            if ((ret = prepare_acked_packet(conn, &s, QUICLY_MAX_STREAM_ID_FRAME_CAPACITY, &ack, on_ack_max_stream_id_bidi)) != 0)
                goto Exit;
            s.dst = quicly_encode_max_stream_id_frame(s.dst, max_stream_id);
            quicly_maxsender_record(&conn->ingress.max_stream_id_bidi, max_stream_id, &ack->data.max_stream_id.args);
        }
        /* max_data */
        if (quicly_maxsender_should_update(&conn->ingress.max_data.sender, conn->ingress.max_data.bytes_consumed,
                                           conn->super.ctx->initial_max_data, 512)) {
            quicly_ack_t *ack;
            if ((ret = prepare_acked_packet(conn, &s, QUICLY_MAX_DATA_FRAME_CAPACITY, &ack, on_ack_max_data)) != 0)
                goto Exit;
            uint64_t new_value = conn->ingress.max_data.bytes_consumed + conn->super.ctx->initial_max_data;
            s.dst = quicly_encode_max_data_frame(s.dst, new_value);
            quicly_maxsender_record(&conn->ingress.max_data.sender, new_value, &ack->data.max_data.args);
        }
        /* stream_id_blocked (TODO uni) */
        if (conn->egress.stream_id_blocked_state == QUICLY_SENDER_STATE_SEND) {
            if (stream_id_blocked(conn, 0)) {
>>>>>>> 839d16a7
                quicly_ack_t *ack;
                if ((ret = prepare_acked_packet(conn, &s, 1, &ack, on_ack_handshake_done)) != 0)
                    goto Exit;
                *s.dst++ = QUICLY_FRAME_TYPE_HANDSHAKE_DONE;
                conn->egress.send_handshake_done = 0;
            }
            /* path-challenge */
            if (conn->egress.path_challenge.head != NULL) {
                do {
                    struct st_quicly_pending_path_challenge_t *c = conn->egress.path_challenge.head;
                    if ((ret = prepare_packet(conn, &s, QUICLY_PATH_CHALLENGE_FRAME_CAPACITY)) != 0)
                        goto Exit;
                    s.dst = quicly_encode_path_challenge_frame(s.dst, c->is_response, c->data);
                    conn->egress.path_challenge.head = c->next;
                    free(c);
                } while (conn->egress.path_challenge.head != NULL);
                conn->egress.path_challenge.tail_ref = &conn->egress.path_challenge.head;
            }
            /* max_stream_id (TODO uni) */
            uint64_t max_stream_id;
            if ((max_stream_id = quicly_maxsender_should_update_stream_id(
                     &conn->ingress.max_stream_id_bidi, conn->super.peer.next_stream_id_bidi, conn->super.peer.num_streams,
                     conn->super.ctx->max_streams_bidi, 768)) != 0) {
                quicly_ack_t *ack;
                if ((ret = prepare_acked_packet(conn, &s, QUICLY_MAX_STREAM_ID_FRAME_CAPACITY, &ack, on_ack_max_stream_id_bidi)) !=
                    0)
                    goto Exit;
                s.dst = quicly_encode_max_stream_id_frame(s.dst, max_stream_id);
                quicly_maxsender_record(&conn->ingress.max_stream_id_bidi, max_stream_id, &ack->data.max_stream_id.args);
            }
            /* max_data */
            if (quicly_maxsender_should_update(&conn->ingress.max_data.sender, conn->ingress.max_data.bytes_consumed,
                                               conn->super.ctx->initial_max_data, 512)) {
                quicly_ack_t *ack;
                if ((ret = prepare_acked_packet(conn, &s, QUICLY_MAX_DATA_FRAME_CAPACITY, &ack, on_ack_max_data)) != 0)
                    goto Exit;
                uint64_t new_value = conn->ingress.max_data.bytes_consumed + conn->super.ctx->initial_max_data;
                s.dst = quicly_encode_max_data_frame(s.dst, new_value);
                quicly_maxsender_record(&conn->ingress.max_data.sender, new_value, &ack->data.max_data.args);
            }
            /* stream_id_blocked (TODO uni) */
            if (conn->egress.stream_id_blocked_state == QUICLY_SENDER_STATE_SEND) {
                if (stream_id_blocked(conn, 0)) {
                    quicly_ack_t *ack;
                    if ((ret = prepare_acked_packet(conn, &s, QUICLY_STREAM_ID_BLOCKED_FRAME_CAPACITY, &ack,
                                                    on_ack_stream_id_blocked)) != 0)
                        goto Exit;
                    s.dst = quicly_encode_stream_id_blocked_frame(s.dst, conn->egress.max_stream_id_bidi);
                    conn->egress.stream_id_blocked_state = QUICLY_SENDER_STATE_UNACKED;
                } else {
                    conn->egress.stream_id_blocked_state = QUICLY_SENDER_STATE_NONE;
                }
            }
        } else if ((s.aead = conn->application->aead.egress_0rtt) != NULL) {
            s.first_byte = QUICLY_PACKET_TYPE_0RTT_PROTECTED;
        } else {
            s.aead = NULL;
        }
        if (s.aead != NULL) {
            /* stream-level control frames */
            while (s.num_packets != s.max_packets && quicly_linklist_is_linked(&conn->pending_link.control)) {
                quicly_stream_t *stream =
                    (void *)((char *)conn->pending_link.control.next - offsetof(quicly_stream_t, _send_aux.pending_link.control));
                if ((ret = send_stream_control_frames(stream, &s)) != 0)
                    goto Exit;
                quicly_linklist_unlink(&stream->_send_aux.pending_link.control);
            }
            /* send STREAM frames */
            if ((ret = send_stream_frames(conn, &s)) != 0)
                goto Exit;
            /* commit */
            if (s.target != NULL) {
                if (conn->application->aead.egress_1rtt != NULL && (ret = send_ack(conn, &conn->application->super, &s)) != 0)
                    goto Exit;
                commit_send_packet(conn, &s);
            }
        }
    }

    quicly_loss_update_alarm(&conn->egress.loss, s.now, conn->egress.acks.head != NULL);

    ret = 0;
Exit:
    if (ret == QUICLY_ERROR_SENDBUF_FULL)
        ret = 0;
    if (ret == 0) {
        *num_packets = s.num_packets;
        if (s.first_byte == QUICLY_PACKET_TYPE_RETRY)
            ret = QUICLY_ERROR_CONNECTION_CLOSED;
    }
    return ret;
}

static int get_stream_or_open_if_new(quicly_conn_t *conn, uint64_t stream_id, quicly_stream_t **stream)
{
    int ret = 0;

    if ((*stream = quicly_get_stream(conn, stream_id)) != NULL)
        goto Exit;

    /* TODO implement */
    if (STREAM_IS_UNI(stream_id)) {
        ret = QUICLY_ERROR_INTERNAL;
        goto Exit;
    }

    if (STREAM_IS_CLIENT_INITIATED(stream_id) != quicly_is_client(conn) && conn->super.peer.next_stream_id_bidi <= stream_id) {
        /* open new streams upto given id */
        do {
            if ((*stream = open_stream(conn, conn->super.peer.next_stream_id_bidi)) == NULL) {
                ret = PTLS_ERROR_NO_MEMORY;
                goto Exit;
            }
            if ((ret = conn->super.ctx->on_stream_open(*stream)) != 0) {
                destroy_stream(*stream);
                *stream = NULL;
                goto Exit;
            }
            ++conn->super.peer.num_streams;
            conn->super.peer.next_stream_id_bidi += 4;
        } while (stream_id != (*stream)->stream_id);
    }

Exit:
    return ret;
}

static int handle_stream_frame(quicly_conn_t *conn, quicly_stream_frame_t *frame)
{
    quicly_stream_t *stream;
    int ret;

    if ((ret = get_stream_or_open_if_new(conn, frame->stream_id, &stream)) != 0 || stream == NULL)
        return ret;
    return apply_stream_frame(stream, frame);
}

static int handle_rst_stream_frame(quicly_conn_t *conn, quicly_rst_stream_frame_t *frame)
{
    quicly_stream_t *stream;
    uint64_t bytes_missing;
    int ret;

    if ((ret = get_stream_or_open_if_new(conn, frame->stream_id, &stream)) != 0 || stream == NULL)
        return ret;

    if ((ret = quicly_recvbuf_reset(&stream->recvbuf, frame->final_offset, &bytes_missing)) != 0)
        return ret;
    stream->_recv_aux.rst_reason = frame->app_error_code;
    conn->ingress.max_data.bytes_consumed += bytes_missing;

    if (quicly_stream_is_closable(stream))
        ret = stream->on_update(stream);

    return ret;
}

static int handle_ack_frame(quicly_conn_t *conn, size_t epoch, quicly_ack_frame_t *frame, int64_t now)
{
    quicly_acks_iter_t iter;
    uint64_t packet_number = frame->smallest_acknowledged;
    int64_t last_packet_sent_at = INT64_MAX;
    int ret;

    if (epoch == 1)
        return QUICLY_ERROR_PROTOCOL_VIOLATION;

    quicly_acks_init_iter(&conn->egress.acks, &iter);

    size_t gap_index = frame->num_gaps;
    while (1) {
        uint64_t block_length = frame->ack_block_lengths[gap_index];
        if (block_length != 0) {
            while (quicly_acks_get(&iter)->packet_number < packet_number)
                quicly_acks_next(&iter);
            do {
                quicly_ack_t *ack;
                while ((ack = quicly_acks_get(&iter))->packet_number == packet_number) {
                    if (epoch == 3 || ack_is_handshake_flow(ack, epoch)) {
                        last_packet_sent_at = ack->sent_at;
                        if ((ret = ack->acked(conn, 1, ack)) != 0)
                            return ret;
                        quicly_acks_release(&conn->egress.acks, &iter);
                    }
                    quicly_acks_next(&iter);
                }
                if (quicly_loss_on_packet_acked(&conn->egress.loss, packet_number)) {
                    /* FIXME notify CC that RTO has been verified */
                }
                ++packet_number;
            } while (--block_length != 0);
        }
        if (gap_index-- == 0)
            break;
        packet_number += frame->gaps[gap_index];
    }

    quicly_loss_on_ack_received(&conn->egress.loss, frame->largest_acknowledged,
                                last_packet_sent_at <= now && packet_number >= frame->largest_acknowledged
                                    ? (uint32_t)(now - last_packet_sent_at)
                                    : UINT32_MAX);
    quicly_loss_detect_loss(&conn->egress.loss, now, conn->egress.packet_number - 1, frame->largest_acknowledged, do_detect_loss);
    quicly_loss_update_alarm(&conn->egress.loss, now, conn->egress.acks.head != NULL);

    return 0;
}

static int handle_max_stream_data_frame(quicly_conn_t *conn, quicly_max_stream_data_frame_t *frame)
{
    quicly_stream_t *stream = quicly_get_stream(conn, frame->stream_id);

    if (stream == NULL)
        return 0;

    if (frame->max_stream_data < stream->_send_aux.max_stream_data)
        return 0;
    stream->_send_aux.max_stream_data = frame->max_stream_data;

    if (stream->_send_aux.rst.sender_state == QUICLY_SENDER_STATE_NONE)
        resched_stream_data(stream);

    return 0;
}

static int handle_stream_blocked_frame(quicly_conn_t *conn, quicly_stream_blocked_frame_t *frame)
{
    quicly_stream_t *stream;

    if ((stream = quicly_get_stream(conn, frame->stream_id)) != NULL)
        quicly_maxsender_reset(&stream->_send_aux.max_stream_data_sender, 0);

    return 0;
}

static int handle_max_stream_id_frame(quicly_conn_t *conn, quicly_max_stream_id_frame_t *frame)
{
    uint64_t *slot = STREAM_IS_UNI(frame->max_stream_id) ? &conn->egress.max_stream_id_uni : &conn->egress.max_stream_id_bidi;
    if (frame->max_stream_id < *slot)
        return 0;
    *slot = frame->max_stream_id;
    /* TODO notify the app? */
    return 0;
}

static int handle_path_challenge_frame(quicly_conn_t *conn, quicly_path_challenge_frame_t *frame)
{
    return schedule_path_challenge(conn, 1, frame->data);
}

static int handle_stop_sending_frame(quicly_conn_t *conn, quicly_stop_sending_frame_t *frame)
{
    quicly_stream_t *stream;
    int ret;

    if ((ret = get_stream_or_open_if_new(conn, frame->stream_id, &stream)) != 0 || stream == NULL)
        return ret;

    quicly_reset_stream(stream, QUICLY_RESET_STREAM_EGRESS, QUICLY_ERROR_TBD);
    return 0;
}

static int handle_max_data_frame(quicly_conn_t *conn, quicly_max_data_frame_t *frame)
{
    if (frame->max_data < conn->egress.max_data.permitted)
        return 0;
    conn->egress.max_data.permitted = frame->max_data;

    /* TODO schedule for delivery */
    return 0;
}

static int negotiate_using_version(quicly_conn_t *conn, uint32_t version)
{
    /* set selected version */
    conn->super.version = version;
    DEBUG_LOG(conn, 0, "switching version to %" PRIx32, version);

    { /* reschedule the Initial packet for immediate resend */
        quicly_acks_t *acks = &conn->egress.acks;
        quicly_acks_iter_t iter;
        quicly_acks_init_iter(acks, &iter);
        quicly_ack_t *ack = quicly_acks_get(&iter);
        int ret = ack->acked(conn, 0, ack);
        assert(ret == 0);
        quicly_acks_release(acks, &iter);
    }

    return 0;
}

static int handle_version_negotiation_packet(quicly_conn_t *conn, quicly_decoded_packet_t *packet)
{
#define CAN_SELECT(v) ((v) != conn->super.version && (v) == QUICLY_PROTOCOL_VERSION)

    const uint8_t *src = packet->octets.base + packet->encrypted_off, *end = packet->octets.base + packet->octets.len;

    if (src == end || (end - src) % 4 != 0)
        return QUICLY_ERROR_PROTOCOL_VIOLATION;
    while (src != end) {
        uint32_t supported_version = quicly_decode32(&src);
        if (CAN_SELECT(supported_version))
            return negotiate_using_version(conn, supported_version);
    }
    return QUICLY_ERROR_VERSION_NEGOTIATION_FAILURE;

#undef CAN_SELECT
}

static int handle_payload(quicly_conn_t *conn, size_t epoch, int64_t now, const uint8_t *src, size_t _len, int *is_ack_only)
{
    const uint8_t *end = src + _len;
    int ret = 0;

    *is_ack_only = 1;

    do {
        uint8_t type_flags = *src++;
        switch (type_flags) {
        case QUICLY_FRAME_TYPE_PADDING:
            break;
        case QUICLY_FRAME_TYPE_CONNECTION_CLOSE:
        case QUICLY_FRAME_TYPE_APPLICATION_CLOSE: {
            quicly_close_frame_t frame;
            if ((ret = quicly_decode_close_frame(&src, end, &frame)) != 0)
                goto Exit;
            conn->super.state = QUICLY_STATE_DRAINING;
            if (conn->super.ctx->on_conn_close != NULL)
                conn->super.ctx->on_conn_close(conn, type_flags, frame.error_code, (const char *)frame.reason_phrase.base,
                                               frame.reason_phrase.len);
        } break;
        case QUICLY_FRAME_TYPE_ACK: {
            quicly_ack_frame_t frame;
            if ((ret = quicly_decode_ack_frame(&src, end, &frame)) != 0)
                goto Exit;
            if ((ret = handle_ack_frame(conn, epoch, &frame, now)) != 0)
                goto Exit;
        } break;
        case QUICLY_FRAME_TYPE_CRYPTO_HS: {
            quicly_stream_frame_t frame;
            if ((ret = quicly_decode_crypto_hs_frame(&src, end, &frame)) != 0)
                goto Exit;
            if ((ret = apply_handshake_flow(conn, epoch, &frame)) != 0)
                goto Exit;
            *is_ack_only = 0;
        } break;
        default:
            /* 0-rtt, 1-rtt only frames */
            if (!(epoch == 1 || epoch == 3)) {
                ret = QUICLY_ERROR_PROTOCOL_VIOLATION;
                goto Exit;
            }
            if ((type_flags & ~QUICLY_FRAME_TYPE_STREAM_BITS) == QUICLY_FRAME_TYPE_STREAM_BASE) {
                quicly_stream_frame_t frame;
                if ((ret = quicly_decode_stream_frame(type_flags, &src, end, &frame)) != 0)
                    goto Exit;
                if ((ret = handle_stream_frame(conn, &frame)) != 0)
                    goto Exit;
            } else {
                switch (type_flags) {
                case QUICLY_FRAME_TYPE_RST_STREAM: {
                    quicly_rst_stream_frame_t frame;
                    if ((ret = quicly_decode_rst_stream_frame(&src, end, &frame)) != 0)
                        goto Exit;
                    if ((ret = handle_rst_stream_frame(conn, &frame)) != 0)
                        goto Exit;
                } break;
                case QUICLY_FRAME_TYPE_MAX_DATA: {
                    quicly_max_data_frame_t frame;
                    if ((ret = quicly_decode_max_data_frame(&src, end, &frame)) != 0)
                        goto Exit;
                    if ((ret = handle_max_data_frame(conn, &frame)) != 0)
                        goto Exit;
                } break;
                case QUICLY_FRAME_TYPE_MAX_STREAM_DATA: {
                    quicly_max_stream_data_frame_t frame;
                    if ((ret = quicly_decode_max_stream_data_frame(&src, end, &frame)) != 0)
                        goto Exit;
                    if ((ret = handle_max_stream_data_frame(conn, &frame)) != 0)
                        goto Exit;
                } break;
                case QUICLY_FRAME_TYPE_MAX_STREAM_ID: {
                    quicly_max_stream_id_frame_t frame;
                    if ((ret = quicly_decode_max_stream_id_frame(&src, end, &frame)) != 0)
                        goto Exit;
                    if ((ret = handle_max_stream_id_frame(conn, &frame)) != 0)
                        goto Exit;
                } break;
                case QUICLY_FRAME_TYPE_PING:
                    ret = 0;
                    break;
                case QUICLY_FRAME_TYPE_BLOCKED: {
                    quicly_blocked_frame_t frame;
                    if ((ret = quicly_decode_blocked_frame(&src, end, &frame)) != 0)
                        goto Exit;
                    quicly_maxsender_reset(&conn->ingress.max_data.sender, 0);
                    ret = 0;
                } break;
                case QUICLY_FRAME_TYPE_STREAM_BLOCKED: {
                    quicly_stream_blocked_frame_t frame;
                    if ((ret = quicly_decode_stream_blocked_frame(&src, end, &frame)) != 0)
                        goto Exit;
                    if ((ret = handle_stream_blocked_frame(conn, &frame)) != 0)
                        goto Exit;
                } break;
                case QUICLY_FRAME_TYPE_STREAM_ID_BLOCKED: {
                    quicly_stream_id_blocked_frame_t frame;
                    if ((ret = quicly_decode_stream_id_blocked_frame(&src, end, &frame)) != 0)
                        goto Exit;
                    quicly_maxsender_reset(
                        STREAM_IS_UNI(frame.stream_id) ? &conn->ingress.max_stream_id_uni : &conn->ingress.max_stream_id_bidi, 0);
                    ret = 0;
                } break;
                case QUICLY_FRAME_TYPE_STOP_SENDING: {
                    quicly_stop_sending_frame_t frame;
                    if ((ret = quicly_decode_stop_sending_frame(&src, end, &frame)) != 0)
                        goto Exit;
                    if ((ret = handle_stop_sending_frame(conn, &frame)) != 0)
                        goto Exit;
                } break;
                case QUICLY_FRAME_TYPE_PATH_CHALLENGE: {
                    quicly_path_challenge_frame_t frame;
                    if ((ret = quicly_decode_path_challenge_frame(&src, end, &frame)) != 0)
                        goto Exit;
                    if ((ret = handle_path_challenge_frame(conn, &frame)) != 0)
                        goto Exit;
                } break;
                case QUICLY_FRAME_TYPE_HANDSHAKE_DONE:
                    if (!(epoch == 3 && quicly_is_client(conn))) {
                        ret = QUICLY_ERROR_PROTOCOL_VIOLATION;
                        goto Exit;
                    }
                    assert(conn->initial == NULL);
                    if (conn->application->aead.egress_0rtt != NULL) {
                        destroy_handshake_flow(conn, 1);
                        ptls_aead_free(conn->application->aead.egress_0rtt);
                        conn->application->aead.egress_0rtt = NULL;
                    }
                    if (conn->handshake != NULL) {
                        free_handshake_space(&conn->handshake);
                        destroy_handshake_flow(conn, 2);
                    }
                    DEBUG_LOG(conn, 0, "got handshake_done");
                    break;
                default:
                    fprintf(stderr, "ignoring frame type:%02x\n", (unsigned)type_flags);
                    ret = QUICLY_ERROR_TBD;
                    goto Exit;
                }
            }
            *is_ack_only = 0;
        }
    } while (src != end);

Exit:
    return ret;
}

int quicly_receive(quicly_conn_t *conn, quicly_decoded_packet_t *packet)
{
<<<<<<< HEAD
    struct st_quicly_pn_space_t **space;
    size_t epoch;
    ptls_aead_context_t *aead;
    uint64_t packet_number;
    int is_ack_only, ret;
=======
    int64_t now = conn->super.ctx->now(conn->super.ctx);
    struct st_quicly_cipher_context_t *cipher;
    ptls_iovec_t payload;
    int ret;
>>>>>>> 839d16a7

    if (conn->super.state == QUICLY_STATE_FIRSTFLIGHT) {
        assert(quicly_is_client(conn));
        if (QUICLY_PACKET_TYPE_IS_1RTT(packet->octets.base[0])) {
            ret = QUICLY_ERROR_PACKET_IGNORED;
            goto Exit;
        }
        /* FIXME check peer address */
        memcpy(conn->super.peer.cid.cid, packet->cid.src.base, packet->cid.src.len);
        conn->super.peer.cid.len = packet->cid.src.len;
    }
    if (!quicly_cid_is_equal(&conn->super.host.cid, packet->cid.dest)) {
        ret = QUICLY_ERROR_PACKET_IGNORED;
        goto Exit;
    }
    if (conn->super.state == QUICLY_STATE_DRAINING) {
        ret = 0;
        goto Exit;
    }

<<<<<<< HEAD
    if (QUICLY_PACKET_TYPE_IS_1RTT(packet->first_byte)) {
        int key_phase = QUICLY_PACKET_TYPE_1RTT_TO_KEY_PHASE(packet->first_byte);
        if (conn->application == NULL || (aead = conn->application->aead.ingress[key_phase]) == NULL) {
            ret = QUICLY_ERROR_PACKET_IGNORED;
=======
    if (conn->super.state != QUICLY_STATE_1RTT_ENCRYPTED && QUICLY_PACKET_TYPE_IS_1RTT(packet->octets.base[0])) {
        /* FIXME enqueue the packet? */
        ret = QUICLY_ERROR_PACKET_IGNORED;
        goto Exit;
    }

    if (QUICLY_PACKET_TYPE_IS_1RTT(packet->octets.base[0])) {
        int key_phase = QUICLY_PACKET_TYPE_1RTT_TO_KEY_PHASE(packet->octets.base[0]);
        if ((cipher = &conn->ingress.pp.one_rtt[key_phase])->aead == NULL) {
            /* drop 1rtt-encrypted packets received prior to handshake completion (due to loss of the packet carrying the latter) */
            ret = key_phase == 0 && quicly_get_state(conn) != QUICLY_STATE_1RTT_ENCRYPTED ? 0 : QUICLY_ERROR_TBD;
>>>>>>> 839d16a7
            goto Exit;
        }
        space = (void *)&conn->application;
        epoch = 3;
    } else {
        if (conn->super.state == QUICLY_STATE_FIRSTFLIGHT) {
            if (packet->version == 0)
                return handle_version_negotiation_packet(conn, packet);
        }
        switch (packet->octets.base[0]) {
        case QUICLY_PACKET_TYPE_RETRY:
<<<<<<< HEAD
            assert(!"FIXME");
            return 0;
        case QUICLY_PACKET_TYPE_INITIAL:
            if (conn->initial == NULL || (aead = conn->initial->aead.ingress) == NULL) {
                ret = QUICLY_ERROR_PACKET_IGNORED;
                goto Exit;
            }
            space = (void *)&conn->initial;
            epoch = 0;
            break;
        case QUICLY_PACKET_TYPE_HANDSHAKE:
            if (conn->handshake == NULL || (aead = conn->handshake->aead.ingress) == NULL) {
                ret = QUICLY_ERROR_PACKET_IGNORED;
=======
            if (!(quicly_is_client(conn) && conn->super.state == QUICLY_STATE_FIRSTFLIGHT) ||
                (cipher = &conn->ingress.pp.handshake)->aead == NULL) {
                ret = QUICLY_ERROR_PROTOCOL_VIOLATION;
                goto Exit;
            }
            /* FIXME verify that the PN is the same as that of the Initial that we have sent */
            conn->crypto.stream.on_update = crypto_stream_receive_stateless_retry;
            break;
        case QUICLY_PACKET_TYPE_HANDSHAKE:
            if ((cipher = &conn->ingress.pp.handshake)->aead == NULL) {
                ret = QUICLY_ERROR_PROTOCOL_VIOLATION;
>>>>>>> 839d16a7
                goto Exit;
            }
            space = (void *)&conn->handshake;
            epoch = 2;
            break;
        case QUICLY_PACKET_TYPE_0RTT_PROTECTED:
            if (quicly_is_client(conn)) {
                ret = QUICLY_ERROR_PROTOCOL_VIOLATION;
                goto Exit;
            }
<<<<<<< HEAD
            if (conn->application == NULL || (aead = conn->application->aead.ingress[0]) == NULL) {
                ret = QUICLY_ERROR_PACKET_IGNORED;
                goto Exit;
            }
            space = (void *)&conn->application;
            epoch = 1;
=======
            if ((cipher = &conn->ingress.pp.early_data)->aead == NULL) {
                /* could happen upon resumption failure, VN, etc. */
                ret = QUICLY_ERROR_PACKET_IGNORED;
                goto Exit;
            }
>>>>>>> 839d16a7
            break;
        default:
            ret = QUICLY_ERROR_PROTOCOL_VIOLATION;
            goto Exit;
        }
    }

<<<<<<< HEAD
    packet_number = quicly_determine_packet_number(packet, (*space)->next_expected_packet_number);
    if ((packet->payload.len = ptls_aead_decrypt(aead, packet->payload.base, packet->payload.base, packet->payload.len,
                                                 packet_number, packet->header.base, packet->header.len)) == SIZE_MAX) {
        ret = QUICLY_ERROR_TBD;
        goto Exit;
    }
    (*space)->next_expected_packet_number = packet_number + 1;

    if (epoch == 2 && conn->initial != NULL) {
        free_handshake_space(&conn->initial);
        destroy_handshake_flow(conn, 0);
        if (!quicly_is_client(conn) && conn->application != NULL && conn->application->aead.egress_0rtt != NULL) {
            destroy_handshake_flow(conn, 1);
            ptls_aead_free(conn->application->aead.egress_0rtt);
            conn->application->aead.egress_0rtt = NULL;
        }
    }
=======
    if ((payload = decrypt_packet(cipher, packet, &conn->ingress.next_expected_packet_number)).base == NULL) {
        ret = QUICLY_ERROR_TBD;
        goto Exit;
    }
>>>>>>> 839d16a7

    if (payload.len == 0) {
        ret = QUICLY_ERROR_PROTOCOL_VIOLATION;
        goto Exit;
    }

<<<<<<< HEAD
    if (conn->super.state == QUICLY_STATE_FIRSTFLIGHT)
        conn->super.state = QUICLY_STATE_CONNECTED;

    int64_t now = conn->super.ctx->now(conn->super.ctx);

    if ((ret = handle_payload(conn, epoch, now, packet->payload.base, packet->payload.len, &is_ack_only)) != 0)
        goto Exit;

    if (*space != NULL) {
        if ((ret = quicly_ranges_update(&(*space)->ack_queue, packet_number, packet_number + 1)) != 0)
=======
    const uint8_t *src = payload.base, *end = src + payload.len;
    int is_ack_only = 1;
    do {
        uint8_t type_flags = *src++;
        if ((type_flags & ~QUICLY_FRAME_TYPE_STREAM_BITS) == QUICLY_FRAME_TYPE_STREAM_BASE) {
            quicly_stream_frame_t frame;
            if ((ret = quicly_decode_stream_frame(type_flags, &src, end, &frame)) != 0)
                goto Exit;
            if ((ret = handle_stream_frame(conn, &frame)) != 0)
                goto Exit;
            is_ack_only = 0;
        } else if (type_flags == QUICLY_FRAME_TYPE_ACK) {
            /* TODO use separate decoding logic (like the one in quicly_accept) for stateless-retry */
            if (packet->octets.base[0] == QUICLY_PACKET_TYPE_RETRY) {
                ret = QUICLY_ERROR_TBD;
                goto Exit;
            }
            quicly_ack_frame_t frame;
            if ((ret = quicly_decode_ack_frame(type_flags, &src, end, &frame)) != 0)
                goto Exit;
            if ((ret = handle_ack_frame(conn, &frame, now)) != 0)
                goto Exit;
        } else {
            switch (type_flags) {
            case QUICLY_FRAME_TYPE_PADDING:
                ret = 0;
                break;
            case QUICLY_FRAME_TYPE_RST_STREAM: {
                quicly_rst_stream_frame_t frame;
                if ((ret = quicly_decode_rst_stream_frame(&src, end, &frame)) != 0)
                    goto Exit;
                if ((ret = handle_rst_stream_frame(conn, &frame)) != 0)
                    goto Exit;
            } break;
            case QUICLY_FRAME_TYPE_CONNECTION_CLOSE:
            case QUICLY_FRAME_TYPE_APPLICATION_CLOSE: {
                quicly_close_frame_t frame;
                if ((ret = quicly_decode_close_frame(&src, end, &frame)) != 0)
                    goto Exit;
                conn->super.state = QUICLY_STATE_DRAINING;
                if (conn->super.ctx->on_conn_close != NULL)
                    conn->super.ctx->on_conn_close(conn, type_flags, frame.error_code, (const char *)frame.reason_phrase.base,
                                                   frame.reason_phrase.len);
            } break;
            case QUICLY_FRAME_TYPE_MAX_DATA: {
                quicly_max_data_frame_t frame;
                if ((ret = quicly_decode_max_data_frame(&src, end, &frame)) != 0)
                    goto Exit;
                if ((ret = handle_max_data_frame(conn, &frame)) != 0)
                    goto Exit;
            } break;
            case QUICLY_FRAME_TYPE_MAX_STREAM_DATA: {
                quicly_max_stream_data_frame_t frame;
                if ((ret = quicly_decode_max_stream_data_frame(&src, end, &frame)) != 0)
                    goto Exit;
                if ((ret = handle_max_stream_data_frame(conn, &frame)) != 0)
                    goto Exit;
            } break;
            case QUICLY_FRAME_TYPE_MAX_STREAM_ID: {
                quicly_max_stream_id_frame_t frame;
                if ((ret = quicly_decode_max_stream_id_frame(&src, end, &frame)) != 0)
                    goto Exit;
                if ((ret = handle_max_stream_id_frame(conn, &frame)) != 0)
                    goto Exit;
            } break;
            case QUICLY_FRAME_TYPE_PATH_CHALLENGE: {
                quicly_path_challenge_frame_t frame;
                if ((ret = quicly_decode_path_challenge_frame(&src, end, &frame)) != 0)
                    goto Exit;
                if ((ret = handle_path_challenge_frame(conn, &frame)) != 0)
                    goto Exit;
            } break;
            case QUICLY_FRAME_TYPE_PING:
                ret = 0;
                break;
            case QUICLY_FRAME_TYPE_BLOCKED: {
                quicly_blocked_frame_t frame;
                if ((ret = quicly_decode_blocked_frame(&src, end, &frame)) != 0)
                    goto Exit;
                quicly_maxsender_reset(&conn->ingress.max_data.sender, 0);
                ret = 0;
            } break;
            case QUICLY_FRAME_TYPE_STREAM_BLOCKED: {
                quicly_stream_blocked_frame_t frame;
                if ((ret = quicly_decode_stream_blocked_frame(&src, end, &frame)) != 0)
                    goto Exit;
                if ((ret = handle_stream_blocked_frame(conn, &frame)) != 0)
                    goto Exit;
            } break;
            case QUICLY_FRAME_TYPE_STREAM_ID_BLOCKED: {
                quicly_stream_id_blocked_frame_t frame;
                if ((ret = quicly_decode_stream_id_blocked_frame(&src, end, &frame)) != 0)
                    goto Exit;
                quicly_maxsender_reset(
                    STREAM_IS_UNI(frame.stream_id) ? &conn->ingress.max_stream_id_uni : &conn->ingress.max_stream_id_bidi, 0);
                ret = 0;
            } break;
            case QUICLY_FRAME_TYPE_STOP_SENDING: {
                quicly_stop_sending_frame_t frame;
                if ((ret = quicly_decode_stop_sending_frame(&src, end, &frame)) != 0)
                    goto Exit;
                if ((ret = handle_stop_sending_frame(conn, &frame)) != 0)
                    goto Exit;
            } break;
            default:
                fprintf(stderr, "ignoring frame type:%02x\n", (unsigned)type_flags);
                ret = QUICLY_ERROR_TBD;
                goto Exit;
            }
            is_ack_only = 0;
        }
    } while (src != end);

    if (packet->octets.base[0] != QUICLY_PACKET_TYPE_RETRY) {
        if ((ret = quicly_ranges_update(&conn->ingress.ack_queue, conn->ingress.next_expected_packet_number - 1,
                                        conn->ingress.next_expected_packet_number)) != 0)
>>>>>>> 839d16a7
            goto Exit;
        if (!is_ack_only && (*space)->send_ack_at == INT64_MAX)
            (*space)->send_ack_at = now + QUICLY_DELAYED_ACK_TIMEOUT;
    }

Exit:
    return ret;
}

int quicly_open_stream(quicly_conn_t *conn, quicly_stream_t **stream)
{
    if (stream_id_blocked(conn, 0)) {
        conn->egress.stream_id_blocked_state = QUICLY_SENDER_STATE_SEND;
        return QUICLY_ERROR_TOO_MANY_OPEN_STREAMS;
    }

    if ((*stream = open_stream(conn, conn->super.host.next_stream_id_bidi)) == NULL)
        return PTLS_ERROR_NO_MEMORY;

    ++conn->super.host.num_streams;
    conn->super.host.next_stream_id_bidi += 4;

    return 0;
}

void quicly_reset_stream(quicly_stream_t *stream, unsigned direction, uint32_t reason)
{
    if ((direction & QUICLY_RESET_STREAM_EGRESS) != 0) {
        /* if we have not yet sent FIN, then... */
        if (stream->_send_aux.max_sent <= stream->sendbuf.eos) {
            /* close the sender and mark the eos as the only byte that's not confirmed */
            assert(!quicly_sendbuf_transfer_complete(&stream->sendbuf));
            quicly_sendbuf_shutdown(&stream->sendbuf);
            quicly_sendbuf_ackargs_t ackargs = {0, stream->sendbuf.eos};
            quicly_sendbuf_acked(&stream->sendbuf, &ackargs);
            /* setup RST_STREAM */
            stream->_send_aux.rst.sender_state = QUICLY_SENDER_STATE_SEND;
            stream->_send_aux.rst.reason = reason;
            /* schedule for delivery */
            sched_stream_control(stream);
        }
    }

    if ((direction & QUICLY_RESET_STREAM_INGRESS) != 0) {
        /* send STOP_SENDING if the incoming side of the stream is still open */
        if (stream->recvbuf.eos == UINT64_MAX && stream->_send_aux.stop_sending.sender_state == QUICLY_SENDER_STATE_NONE) {
            stream->_send_aux.stop_sending.sender_state = QUICLY_SENDER_STATE_SEND;
            sched_stream_control(stream);
        }
    }
}

void quicly_close_stream(quicly_stream_t *stream)
{
    assert(quicly_stream_is_closable(stream));
    destroy_stream(stream);
}

quicly_raw_packet_t *quicly_default_alloc_packet(quicly_context_t *ctx, socklen_t salen, size_t payloadsize)
{
    quicly_raw_packet_t *packet;

    if ((packet = malloc(offsetof(quicly_raw_packet_t, sa) + salen + payloadsize)) == NULL)
        return NULL;
    packet->salen = salen;
    packet->data.base = (uint8_t *)packet + offsetof(quicly_raw_packet_t, sa) + salen;

    return packet;
}

void quicly_default_free_packet(quicly_context_t *ctx, quicly_raw_packet_t *packet)
{
    free(packet);
}

quicly_stream_t *quicly_default_alloc_stream(quicly_context_t *ctx)
{
    return malloc(sizeof(quicly_stream_t));
}

void quicly_default_free_stream(quicly_stream_t *stream)
{
    free(stream);
}

int64_t quicly_default_now(quicly_context_t *ctx)
{
    struct timeval tv;
    gettimeofday(&tv, NULL);
    return (int64_t)tv.tv_sec * 1000 + tv.tv_usec / 1000;
}

void quicly_default_debug_log(quicly_context_t *ctx, const char *fmt, ...)
{
    va_list args;

    va_start(args, fmt);
    vfprintf(stderr, fmt, args);
    va_end(args);
}

static void tohex(char *dst, uint8_t v)
{
    dst[0] = "0123456789abcdef"[v >> 4];
    dst[1] = "0123456789abcdef"[v & 0xf];
}

char *quicly_hexdump(const uint8_t *bytes, size_t len, size_t indent)
{
    size_t i, line, row, bufsize = indent == SIZE_MAX ? len * 2 + 1 : (indent + 5 + 3 * 16 + 2 + 16 + 1) * ((len + 15) / 16) + 1;
    char *buf, *p;

    if ((buf = malloc(bufsize)) == NULL)
        return NULL;
    p = buf;
    if (indent == SIZE_MAX) {
        for (i = 0; i != len; ++i) {
            tohex(p, bytes[i]);
            p += 2;
        }
    } else {
        for (line = 0; line * 16 < len; ++line) {
            for (i = 0; i < indent; ++i)
                *p++ = ' ';
            tohex(p, (line >> 4) & 0xff);
            p += 2;
            tohex(p, (line << 4) & 0xff);
            p += 2;
            *p++ = ' ';
            for (row = 0; row < 16; ++row) {
                *p++ = row == 8 ? '-' : ' ';
                if (line * 16 + row < len) {
                    tohex(p, bytes[line * 16 + row]);
                    p += 2;
                } else {
                    *p++ = ' ';
                    *p++ = ' ';
                }
            }
            *p++ = ' ';
            *p++ = ' ';
            for (row = 0; row < 16; ++row) {
                if (line * 16 + row < len) {
                    int ch = bytes[line * 16 + row];
                    *p++ = 0x20 <= ch && ch < 0x7f ? ch : '.';
                } else {
                    *p++ = ' ';
                }
            }
            *p++ = '\n';
        }
    }
    *p++ = '\0';

    assert(p - buf <= bufsize);

    return buf;
}<|MERGE_RESOLUTION|>--- conflicted
+++ resolved
@@ -73,20 +73,11 @@
         }                                                                                                                          \
     } while (0)
 
-<<<<<<< HEAD
-=======
 struct st_quicly_cipher_context_t {
     ptls_aead_context_t *aead;
     ptls_cipher_context_t *pne;
 };
 
-struct st_quicly_packet_protection_t {
-    struct st_quicly_cipher_context_t handshake;
-    struct st_quicly_cipher_context_t early_data;
-    struct st_quicly_cipher_context_t one_rtt[2];
-};
-
->>>>>>> 839d16a7
 struct st_quicly_pending_path_challenge_t {
     struct st_quicly_pending_path_challenge_t *next;
     uint8_t is_response;
@@ -111,9 +102,9 @@
 struct st_quicly_handshake_space_t {
     struct st_quicly_pn_space_t super;
     struct {
-        ptls_aead_context_t *ingress;
-        ptls_aead_context_t *egress;
-    } aead;
+        struct st_quicly_cipher_context_t ingress;
+        struct st_quicly_cipher_context_t egress;
+    } cipher;
 };
 
 struct st_quicly_application_space_t {
@@ -123,16 +114,16 @@
          * we might have up to two keys enabled (e.g. 0-RTT + 1-RTT or two 1-RTT keys during key update), or could be zero keys when
          * waiting for ClientFinished
          */
-        ptls_aead_context_t *ingress[2];
+        struct st_quicly_cipher_context_t ingress[2];
         /**
          *
          */
-        ptls_aead_context_t *egress_0rtt;
+        struct st_quicly_cipher_context_t egress_0rtt;
         /**
          *
          */
-        ptls_aead_context_t *egress_1rtt;
-    } aead;
+        struct st_quicly_cipher_context_t egress_1rtt;
+    } cipher;
 };
 
 struct st_quicly_conn_t {
@@ -280,27 +271,12 @@
 
 static const quicly_transport_parameters_t transport_params_before_handshake = {16384, 16384, 10, 60, 0};
 
-<<<<<<< HEAD
-=======
 static void dispose_cipher(struct st_quicly_cipher_context_t *ctx)
 {
     ptls_aead_free(ctx->aead);
     ptls_cipher_free(ctx->pne);
 }
 
-static void free_packet_protection(struct st_quicly_packet_protection_t *pp)
-{
-    if (pp->handshake.aead != NULL)
-        dispose_cipher(&pp->handshake);
-    if (pp->early_data.aead != NULL)
-        dispose_cipher(&pp->early_data);
-    if (pp->one_rtt[0].aead != NULL)
-        dispose_cipher(&pp->one_rtt[0]);
-    if (pp->one_rtt[1].aead != NULL)
-        dispose_cipher(&pp->one_rtt[1]);
-}
-
->>>>>>> 839d16a7
 static size_t decode_cid_length(uint8_t src)
 {
     return src != 0 ? src + 3 : 0;
@@ -386,11 +362,7 @@
 
 int quicly_connection_is_ready(quicly_conn_t *conn)
 {
-<<<<<<< HEAD
     return conn->application != NULL;
-=======
-    return conn->egress.pp.one_rtt[0].aead != NULL || conn->egress.pp.early_data.aead != NULL;
->>>>>>> 839d16a7
 }
 
 static int set_peeraddr(quicly_conn_t *conn, struct sockaddr *addr, socklen_t addrlen)
@@ -692,7 +664,6 @@
     return space;
 }
 
-<<<<<<< HEAD
 static void do_free_pn_space(struct st_quicly_pn_space_t *space)
 {
     quicly_ranges_dispose(&space->ack_queue);
@@ -702,39 +673,40 @@
 static void free_handshake_space(struct st_quicly_handshake_space_t **space)
 {
     if (*space != NULL) {
-        if ((*space)->aead.ingress != NULL)
-            ptls_aead_free((*space)->aead.ingress);
-        if ((*space)->aead.egress != NULL)
-            ptls_aead_free((*space)->aead.egress);
+        if ((*space)->cipher.ingress.aead != NULL)
+            dispose_cipher(&(*space)->cipher.ingress);
+        if ((*space)->cipher.egress.aead != NULL)
+            dispose_cipher(&(*space)->cipher.egress);
         do_free_pn_space(&(*space)->super);
         *space = NULL;
     }
 }
 
-static int setup_handshake_space_and_flow(quicly_conn_t *conn, size_t epoch)
-=======
 static int setup_cipher(struct st_quicly_cipher_context_t *ctx, ptls_aead_algorithm_t *aead, ptls_hash_algorithm_t *hash,
                         int is_enc, const void *secret)
 {
-    uint8_t key[PTLS_MAX_SECRET_SIZE];
+    uint8_t pnekey[PTLS_MAX_SECRET_SIZE];
     int ret;
 
     *ctx = (struct st_quicly_cipher_context_t){NULL};
 
-    if ((ret = qhkdf_expand(hash, key, aead->key_size, secret, "key")) != 0)
-        goto Exit;
-    if ((ctx->aead = ptls_aead_new(aead, is_enc, key)) == NULL) {
+    if ((ctx->aead = ptls_aead_new(aead, hash, is_enc, secret, NULL)) == NULL) {
         ret = PTLS_ERROR_NO_MEMORY;
         goto Exit;
     }
-    if ((ret = qhkdf_expand(hash, ctx->aead->static_iv, aead->iv_size, secret, "iv")) != 0)
-        goto Exit;
-
-    if ((ret = qhkdf_expand(hash, key, aead->ctr_cipher->key_size, secret, "pn")) != 0)
-        goto Exit;
-    if ((ctx->pne = ptls_cipher_new(aead->ctr_cipher, is_enc, key)) == NULL) {
+    if ((ret = ptls_hkdf_expand_label(hash, pnekey, aead->ctr_cipher->key_size, ptls_iovec_init(secret, hash->digest_size), "pn",
+                                      ptls_iovec_init(NULL, 0), NULL)) != 0)
+        goto Exit;
+    if ((ctx->pne = ptls_cipher_new(aead->ctr_cipher, is_enc, pnekey)) == NULL) {
         ret = PTLS_ERROR_NO_MEMORY;
         goto Exit;
+    }
+    if (QUICLY_DEBUG) {
+        char *secret_hex = quicly_hexdump(secret, hash->digest_size, SIZE_MAX),
+             *pnekey_hex = quicly_hexdump(pnekey, aead->ctr_cipher->key_size, SIZE_MAX);
+        fprintf(stderr, "%s:\n  aead-secret: %s\n  pne-key: %s\n", __FUNCTION__, secret_hex, pnekey_hex);
+        free(secret_hex);
+        free(pnekey_hex);
     }
 
     ret = 0;
@@ -749,34 +721,11 @@
             ctx->pne = NULL;
         }
     }
-    ptls_clear_memory(key, sizeof(key));
+    ptls_clear_memory(pnekey, sizeof(pnekey));
     return ret;
 }
 
-static int setup_handshake_secret(struct st_quicly_cipher_context_t *ctx, ptls_cipher_suite_t *cs, const void *master_secret,
-                                  const char *label, int is_enc)
-{
-    uint8_t aead_secret[PTLS_MAX_DIGEST_SIZE];
-    int ret;
-
-    if ((ret = qhkdf_expand(cs->hash, aead_secret, cs->hash->digest_size, master_secret, label)) != 0)
-        goto Exit;
-    if (QUICLY_DEBUG) {
-        char *aead_secret_hex = quicly_hexdump(aead_secret, cs->hash->digest_size, SIZE_MAX);
-        fprintf(stderr, "%s: label: \"%s\", aead-secret: %s\n", __FUNCTION__, label, aead_secret_hex);
-        free(aead_secret_hex);
-    }
-    if ((ret = setup_cipher(ctx, cs->aead, cs->hash, is_enc, aead_secret)) != 0)
-        goto Exit;
-
-Exit:
-    ptls_clear_memory(aead_secret, sizeof(aead_secret));
-    return ret;
-}
-
-static int setup_handshake_encryption(struct st_quicly_cipher_context_t *ingress, struct st_quicly_cipher_context_t *egress,
-                                      ptls_cipher_suite_t **cipher_suites, ptls_iovec_t cid, int is_client)
->>>>>>> 839d16a7
+static int setup_handshake_space_and_flow(quicly_conn_t *conn, size_t epoch)
 {
     struct st_quicly_handshake_space_t **space = epoch == 0 ? &conn->initial : &conn->handshake;
     if ((*space = (void *)alloc_pn_space(sizeof(struct st_quicly_handshake_space_t))) == NULL)
@@ -784,55 +733,24 @@
     return create_handshake_flow(conn, epoch);
 }
 
-<<<<<<< HEAD
 static void free_application_space(struct st_quicly_application_space_t **space)
 {
     if (*space != NULL) {
-#define AEAD_FREE(label)                                                                                                           \
-    if ((*space)->aead.label != NULL)                                                                                              \
-    ptls_aead_free((*space)->aead.label)
-        AEAD_FREE(ingress[0]);
-        AEAD_FREE(ingress[1]);
-        AEAD_FREE(egress_0rtt);
-        AEAD_FREE(egress_1rtt);
-#undef AEAD_FREE
+#define DISPOSE_CIPHER(label)                                                                                                      \
+    if ((*space)->cipher.label.aead != NULL)                                                                                       \
+    dispose_cipher(&(*space)->cipher.label)
+        DISPOSE_CIPHER(ingress[0]);
+        DISPOSE_CIPHER(ingress[1]);
+        DISPOSE_CIPHER(egress_0rtt);
+        DISPOSE_CIPHER(egress_1rtt);
+#undef DISPOSE_CIPHER
         do_free_pn_space(&(*space)->super);
         *space = NULL;
     }
-=======
-    /* find aes128gcm cipher */
-    for (cs = cipher_suites;; ++cs) {
-        assert(cs != NULL);
-        if ((*cs)->id == PTLS_CIPHER_SUITE_AES_128_GCM_SHA256)
-            break;
-    }
-
-    /* extract master secret */
-    if ((ret = ptls_hkdf_extract((*cs)->hash, secret, ptls_iovec_init(salt, sizeof(salt)), cid)) != 0)
-        goto Exit;
-    if (QUICLY_DEBUG) {
-        char *cid_hex = quicly_hexdump(cid.base, cid.len, SIZE_MAX),
-             *secret_hex = quicly_hexdump(secret, (*cs)->hash->digest_size, SIZE_MAX);
-        fprintf(stderr, "%s: cid: %s -> secret: %s\n", __FUNCTION__, cid_hex, secret_hex);
-        free(cid_hex);
-        free(secret_hex);
-    }
-
-    /* create aead contexts */
-    if ((ret = setup_handshake_secret(ingress, *cs, secret, labels[is_client], 0)) != 0)
-        goto Exit;
-    if ((ret = setup_handshake_secret(egress, *cs, secret, labels[!is_client], 1)) != 0)
-        goto Exit;
-
-Exit:
-    ptls_clear_memory(secret, sizeof(secret));
-    return ret;
->>>>>>> 839d16a7
 }
 
 static int setup_application_space_and_flow(quicly_conn_t *conn, int setup_0rtt)
 {
-<<<<<<< HEAD
     if ((conn->application = (void *)alloc_pn_space(sizeof(struct st_quicly_application_space_t))) == NULL)
         return PTLS_ERROR_NO_MEMORY;
     if (setup_0rtt) {
@@ -841,21 +759,6 @@
             return ret;
     }
     return create_handshake_flow(conn, 3);
-=======
-    ptls_cipher_suite_t *cipher = ptls_get_cipher(tls);
-    struct st_quicly_cipher_context_t *ctx = is_early ? &pp->early_data : &pp->one_rtt[0];
-    uint8_t secret[PTLS_MAX_DIGEST_SIZE];
-    int ret;
-
-    if ((ret = ptls_export_secret(tls, secret, cipher->hash->digest_size, label, ptls_iovec_init(NULL, 0), is_early)) != 0)
-        goto Exit;
-    if ((ret = setup_cipher(ctx, cipher->aead, cipher->hash, is_enc, secret)) != 0)
-        goto Exit;
-
-Exit:
-    ptls_clear_memory(secret, sizeof(secret));
-    return ret;
->>>>>>> 839d16a7
 }
 
 static void apply_peer_transport_params(quicly_conn_t *conn)
@@ -873,7 +776,6 @@
 {
     quicly_stream_t *stream;
 
-<<<<<<< HEAD
     quicly_maxsender_dispose(&conn->ingress.max_data.sender);
     quicly_maxsender_dispose(&conn->ingress.max_stream_id_bidi);
     quicly_maxsender_dispose(&conn->ingress.max_stream_id_uni);
@@ -881,12 +783,6 @@
         struct st_quicly_pending_path_challenge_t *pending = conn->egress.path_challenge.head;
         conn->egress.path_challenge.head = pending->next;
         free(pending);
-=======
-    /* release early-data AEAD for egress, but not for ingress since they can arrive later */
-    if (conn->egress.pp.early_data.aead != NULL) {
-        dispose_cipher(&conn->egress.pp.early_data);
-        conn->egress.pp.early_data = (struct st_quicly_cipher_context_t){NULL};
->>>>>>> 839d16a7
     }
 
     kh_foreach_value(conn->streams, stream, { destroy_stream(stream); });
@@ -904,16 +800,8 @@
     free(conn);
 }
 
-static int setup_key(ptls_aead_context_t **aead, ptls_cipher_suite_t *cs, const void *secret, int is_enc)
-{
-    if ((*aead = ptls_aead_new(cs->aead, cs->hash, is_enc, secret, NULL)) == NULL)
-        return PTLS_ERROR_NO_MEMORY;
-    /* TODO PNE */
-    return 0;
-}
-
-static int setup_initial_key(ptls_aead_context_t **aead, ptls_cipher_suite_t *cs, const void *master_secret, const char *label,
-                             int is_enc)
+static int setup_initial_key(struct st_quicly_cipher_context_t *ctx, ptls_cipher_suite_t *cs, const void *master_secret,
+                             const char *label, int is_enc)
 {
     uint8_t aead_secret[PTLS_MAX_DIGEST_SIZE];
     int ret;
@@ -922,7 +810,7 @@
                                       ptls_iovec_init(master_secret, cs->hash->digest_size), label, ptls_iovec_init(NULL, 0),
                                       NULL)) != 0)
         goto Exit;
-    if ((ret = setup_key(aead, cs, aead_secret, is_enc)) != 0)
+    if ((ret = setup_cipher(ctx, cs->aead, cs->hash, is_enc, aead_secret)) != 0)
         goto Exit;
 
 Exit:
@@ -930,8 +818,8 @@
     return ret;
 }
 
-static int setup_initial_encryption(ptls_aead_context_t **ingress, ptls_aead_context_t **egress, quicly_context_t *ctx,
-                                    ptls_iovec_t cid, int is_client)
+static int setup_initial_encryption(struct st_quicly_cipher_context_t *ingress, struct st_quicly_cipher_context_t *egress,
+                                    ptls_cipher_suite_t **cipher_suites, ptls_iovec_t cid, int is_client)
 {
     static const uint8_t salt[] = {0x9c, 0x10, 0x8f, 0x98, 0x52, 0x0a, 0x5c, 0x5c, 0x32, 0x96,
                                    0x8e, 0x95, 0x0e, 0x8a, 0x2c, 0x5f, 0xe0, 0x6d, 0x6c, 0x38};
@@ -941,7 +829,7 @@
     int ret;
 
     /* find aes128gcm cipher */
-    for (cs = ctx->tls.cipher_suites;; ++cs) {
+    for (cs = cipher_suites;; ++cs) {
         assert(cs != NULL);
         if ((*cs)->id == PTLS_CIPHER_SUITE_AES_128_GCM_SHA256)
             break;
@@ -962,48 +850,6 @@
     return ret;
 }
 
-<<<<<<< HEAD
-=======
-static int crypto_stream_receive_stateless_retry(quicly_stream_t *_stream)
-{
-    quicly_conn_t *conn = (void *)((char *)_stream - offsetof(quicly_conn_t, crypto.stream));
-    ptls_iovec_t input = quicly_recvbuf_get(&conn->crypto.stream.recvbuf);
-    size_t consumed = input.len;
-    ptls_buffer_t buf;
-    int ret;
-
-    ptls_buffer_init(&buf, "", 0);
-
-    /* should have received HRR */
-    ret = ptls_handshake(conn->crypto.tls, &buf, input.base, &consumed, &conn->crypto.handshake_properties);
-    quicly_recvbuf_shift(&conn->crypto.stream.recvbuf, consumed);
-    if (ret != PTLS_ERROR_IN_PROGRESS)
-        goto Error;
-    if (input.len != consumed)
-        goto Error;
-    if (buf.off == 0)
-        goto Error;
-
-    /* send the 2nd ClientHello, reinitializing the transport */
-    dispose_cipher(&conn->egress.pp.handshake);
-    if ((ret = setup_handshake_encryption(&conn->ingress.pp.handshake, &conn->egress.pp.handshake,
-                                          conn->super.ctx->tls->cipher_suites,
-                                          ptls_iovec_init(conn->super.peer.cid.cid, conn->super.peer.cid.len), 1)) != 0)
-        goto Error;
-    quicly_acks_dispose(&conn->egress.acks);
-    quicly_acks_init(&conn->egress.acks);
-    reinit_stream_properties(&conn->crypto.stream);
-    conn->crypto.stream.on_update = crypto_stream_receive_handshake;
-    write_tlsbuf(conn, &buf);
-
-    return 0;
-
-Error:
-    ptls_buffer_dispose(&buf);
-    return QUICLY_ERROR_TBD;
-}
-
->>>>>>> 839d16a7
 static int do_apply_stream_frame(quicly_stream_t *stream, uint64_t off, ptls_iovec_t data)
 {
     int ret;
@@ -1353,15 +1199,10 @@
         ret = PTLS_ERROR_NO_MEMORY;
         goto Exit;
     }
-<<<<<<< HEAD
     if ((ret = setup_handshake_space_and_flow(conn, 0)) != 0)
         goto Exit;
-    if ((ret = setup_initial_encryption(&conn->initial->aead.ingress, &conn->initial->aead.egress, ctx,
+    if ((ret = setup_initial_encryption(&conn->initial->cipher.ingress, &conn->initial->cipher.egress, ctx->tls.cipher_suites,
                                         ptls_iovec_init(random_cid, sizeof(random_cid)), 1)) != 0)
-=======
-    if ((ret = setup_handshake_encryption(&conn->ingress.pp.handshake, &conn->egress.pp.handshake, ctx->tls->cipher_suites,
-                                          ptls_iovec_init(random_cid, sizeof(random_cid)), 1)) != 0)
->>>>>>> 839d16a7
         goto Exit;
 
     /* handshake */
@@ -1523,11 +1364,7 @@
         ret = QUICLY_ERROR_VERSION_NEGOTIATION;
         goto Exit;
     }
-<<<<<<< HEAD
-    if ((ret = setup_initial_encryption(&aead_ingress, &aead_egress, ctx, packet->cid.dest, 0)) != 0)
-=======
-    if ((ret = setup_handshake_encryption(&ingress_cipher, &egress_cipher, ctx->tls->cipher_suites, packet->cid.dest, 0)) != 0)
->>>>>>> 839d16a7
+    if ((ret = setup_initial_encryption(&ingress_cipher, &egress_cipher, ctx->tls.cipher_suites, packet->cid.dest, 0)) != 0)
         goto Exit;
     next_expected_pn = 0; /* is this correct? do we need to take care of underflow? */
     if ((payload = decrypt_packet(&ingress_cipher, packet, &next_expected_pn)).base == NULL) {
@@ -1536,12 +1373,7 @@
     }
 
     {
-<<<<<<< HEAD
-        const uint8_t *src = packet->payload.base, *end = src + packet->payload.len;
-=======
         const uint8_t *src = payload.base, *end = src + payload.len;
-        uint8_t type_flags;
->>>>>>> 839d16a7
         for (; src < end; ++src) {
             if (*src != QUICLY_FRAME_TYPE_PADDING)
                 break;
@@ -1565,25 +1397,16 @@
         }
     }
 
-<<<<<<< HEAD
     if ((conn = create_connection(ctx, packet->cid.dest, packet->cid.src, NULL, sa, salen, handshake_properties)) == NULL) {
         ret = PTLS_ERROR_NO_MEMORY;
         goto Exit;
     }
     if ((ret = setup_handshake_space_and_flow(conn, 0)) != 0)
         goto Exit;
-    conn->initial->aead.ingress = aead_ingress;
-    aead_ingress = NULL;
-    conn->initial->aead.egress = aead_egress;
-    aead_egress = NULL;
-=======
-    if ((conn = create_connection(ctx, packet->cid.dest, packet->cid.src, NULL, sa, salen, handshake_properties)) == NULL)
-        return PTLS_ERROR_NO_MEMORY;
-    conn->ingress.pp.handshake = ingress_cipher;
+    conn->initial->cipher.ingress = ingress_cipher;
     ingress_cipher = (struct st_quicly_cipher_context_t){NULL};
-    conn->egress.pp.handshake = egress_cipher;
+    conn->initial->cipher.egress = egress_cipher;
     egress_cipher = (struct st_quicly_cipher_context_t){NULL};
->>>>>>> 839d16a7
     conn->crypto.handshake_properties.collected_extensions = server_collected_extensions;
     /* TODO should there be a way to set use of stateless reset per SNI or something? */
     if (ctx->stateless_retry.enforce_use) {
@@ -1592,20 +1415,11 @@
     }
     conn->crypto.handshake_properties.server.cookie.key = ctx->stateless_retry.key;
 
-<<<<<<< HEAD
-    if ((ret = quicly_ranges_update(&conn->initial->super.ack_queue, packet->packet_number.bits,
-                                    (uint64_t)packet->packet_number.bits + 1)) != 0)
+    if ((ret = quicly_ranges_update(&conn->initial->super.ack_queue, next_expected_pn - 1, next_expected_pn)) != 0)
         goto Exit;
     assert(conn->initial->super.send_ack_at == INT64_MAX);
     conn->initial->super.send_ack_at = conn->super.ctx->now(conn->super.ctx) + QUICLY_DELAYED_ACK_TIMEOUT;
-    conn->initial->super.next_expected_packet_number = (uint64_t)packet->packet_number.bits + 1;
-=======
-    if ((ret = quicly_ranges_update(&conn->ingress.ack_queue, next_expected_pn - 1, next_expected_pn)) != 0)
-        goto Exit;
-    assert(conn->egress.send_ack_at == INT64_MAX);
-    conn->egress.send_ack_at = conn->super.ctx->now(conn->super.ctx) + QUICLY_DELAYED_ACK_TIMEOUT;
-    conn->ingress.next_expected_packet_number = next_expected_pn;
->>>>>>> 839d16a7
+    conn->initial->super.next_expected_packet_number = next_expected_pn;
 
     if ((ret = apply_handshake_flow(conn, 0, &frame)) != 0)
         goto Exit;
@@ -2200,18 +2014,18 @@
 
     switch (epoch) {
     case 0:
-        if (conn->initial == NULL || (s->aead = conn->initial->aead.egress) == NULL)
+        if (conn->initial == NULL || (s->cipher = &conn->initial->cipher.egress)->aead == NULL)
             return 0;
         s->first_byte = QUICLY_PACKET_TYPE_INITIAL;
         ack_space = &conn->initial->super;
         break;
     case 1:
-        if (conn->application == NULL || (s->aead = conn->application->aead.egress_0rtt) == NULL)
+        if (conn->application == NULL || (s->cipher = &conn->application->cipher.egress_0rtt)->aead == NULL)
             return 0;
         s->first_byte = QUICLY_PACKET_TYPE_0RTT_PROTECTED;
         break;
     case 2:
-        if (conn->handshake == NULL || (s->aead = conn->handshake->aead.egress) == NULL)
+        if (conn->handshake == NULL || (s->cipher = &conn->handshake->cipher.egress)->aead == NULL)
             return 0;
         s->first_byte = QUICLY_PACKET_TYPE_HANDSHAKE;
         ack_space = &conn->handshake->super;
@@ -2246,7 +2060,7 @@
 {
     quicly_conn_t *conn = *ptls_get_data_ptr(_tls);
     ptls_cipher_suite_t *cipher = ptls_get_cipher(conn->crypto.tls);
-    ptls_aead_context_t **aead_slot;
+    struct st_quicly_cipher_context_t *cipher_slot;
     int ret;
 
     DEBUG_LOG(conn, 0, "%s: is_enc=%d,epoch=%zu", __FUNCTION__, is_enc, epoch);
@@ -2256,19 +2070,19 @@
         assert(is_enc == quicly_is_client(conn));
         if (conn->application == NULL && (ret = setup_application_space_and_flow(conn, 1)) != 0)
             return ret;
-        aead_slot = is_enc ? &conn->application->aead.egress_0rtt : &conn->application->aead.ingress[0];
+        cipher_slot = is_enc ? &conn->application->cipher.egress_0rtt : &conn->application->cipher.ingress[0];
         break;
     case 2: /* handshake */
         if (is_enc && conn->application != NULL && quicly_is_client(conn) &&
             !conn->crypto.handshake_properties.client.early_data_accepted_by_peer) {
-            assert(conn->application->aead.egress_0rtt != NULL);
-            ptls_aead_free(conn->application->aead.egress_0rtt);
-            conn->application->aead.egress_0rtt = NULL;
+            assert(conn->application->cipher.egress_0rtt.aead != NULL);
+            dispose_cipher(&conn->application->cipher.egress_0rtt);
+            conn->application->cipher.egress_0rtt = (struct st_quicly_cipher_context_t){NULL};
             retire_acks(conn, SIZE_MAX, 1);
         }
         if (conn->handshake == NULL && (ret = setup_handshake_space_and_flow(conn, 2)) != 0)
             return ret;
-        aead_slot = is_enc ? &conn->handshake->aead.egress : &conn->handshake->aead.ingress;
+        cipher_slot = is_enc ? &conn->handshake->cipher.egress : &conn->handshake->cipher.ingress;
         break;
     case 3: /* 1-RTT */
         if (is_enc) {
@@ -2276,9 +2090,9 @@
         } else {
             assert(conn->initial == NULL);
             if (quicly_is_client(conn)) {
-                assert(conn->handshake != NULL && conn->handshake->aead.ingress != NULL);
-                ptls_aead_free(conn->handshake->aead.ingress);
-                conn->handshake->aead.ingress = NULL;
+                assert(conn->handshake != NULL && conn->handshake->cipher.ingress.aead != NULL);
+                dispose_cipher(&conn->handshake->cipher.ingress);
+                conn->handshake->cipher.ingress = (struct st_quicly_cipher_context_t){NULL};
             } else {
                 free_handshake_space(&conn->handshake);
                 destroy_handshake_flow(conn, 2);
@@ -2287,27 +2101,19 @@
         }
         if (conn->application == NULL && (ret = setup_application_space_and_flow(conn, 0)) != 0)
             return ret;
-        aead_slot = is_enc ? &conn->application->aead.egress_1rtt : &conn->application->aead.ingress[1];
+        cipher_slot = is_enc ? &conn->application->cipher.egress_1rtt : &conn->application->cipher.ingress[1];
         break;
     default:
         assert(!"logic flaw");
         break;
     }
 
-    if ((*aead_slot = ptls_aead_new(cipher->aead, cipher->hash, is_enc, secret, NULL)) == NULL)
-        return PTLS_ERROR_NO_MEMORY;
-
-    return 0;
+    return setup_cipher(cipher_slot, cipher->aead, cipher->hash, is_enc, secret);
 }
 
 int quicly_send(quicly_conn_t *conn, quicly_raw_packet_t **packets, size_t *num_packets)
 {
-<<<<<<< HEAD
     struct st_quicly_send_context_t s = {UINT8_MAX, NULL, conn->super.ctx->now(conn->super.ctx), packets, *num_packets};
-=======
-    struct st_quicly_send_context_t s = {UINT8_MAX, &conn->egress.pp.handshake, conn->super.ctx->now(conn->super.ctx), packets,
-                                         *num_packets};
->>>>>>> 839d16a7
     int ret;
 
     switch (quicly_get_state(conn)) {
@@ -2341,12 +2147,11 @@
         for (epoch = 0; epoch <= 2; ++epoch)
             if ((ret = send_handshake_flow(conn, epoch, &s)) != 0)
                 goto Exit;
-<<<<<<< HEAD
     }
 
     /* send encrypted frames */
     if (conn->application != NULL) {
-        if ((s.aead = conn->application->aead.egress_1rtt) != NULL) {
+        if ((s.cipher = &conn->application->cipher.egress_1rtt)->aead != NULL) {
             s.first_byte = 0x32; /* 1rtt,has-connection-id,key-phase=0,packet-number-size=4 */
             /* acks */
             if (conn->application->super.send_ack_at <= s.now) {
@@ -2355,58 +2160,6 @@
             }
             /* handshake_done */
             if (conn->egress.send_handshake_done) {
-=======
-            conn->crypto.pending_data = 0;
-        }
-    }
-    if (s.target != NULL && (ret = commit_send_packet(conn, &s)) != 0)
-        goto Exit;
-
-    if (conn->egress.pp.early_data.aead != NULL) {
-        assert(conn->egress.pp.early_data.aead != NULL);
-        assert(conn->egress.pp.one_rtt[0].aead == NULL);
-        s.first_byte = QUICLY_PACKET_TYPE_0RTT_PROTECTED;
-        s.cipher = &conn->egress.pp.early_data;
-        if ((ret = send_stream_frames(conn, &s)) != 0)
-            goto Exit;
-        if (s.target != NULL && (ret = commit_send_packet(conn, &s)) != 0)
-            goto Exit;
-    }
-
-    /* send encrypted frames */
-    if (quicly_get_state(conn) == QUICLY_STATE_1RTT_ENCRYPTED) {
-        s.first_byte = 0x32; /* 1rtt,has-connection-id,key-phase=0,packet-number-size=4 */
-        s.cipher = &conn->egress.pp.one_rtt[0];
-        /* acks */
-        if (conn->egress.send_ack_at <= s.now) {
-            if ((ret = send_ack(conn, &s)) != 0)
-                goto Exit;
-        }
-        /* max_stream_id (TODO uni) */
-        uint64_t max_stream_id;
-        if ((max_stream_id = quicly_maxsender_should_update_stream_id(
-                 &conn->ingress.max_stream_id_bidi, conn->super.peer.next_stream_id_bidi, conn->super.peer.num_streams,
-                 conn->super.ctx->max_streams_bidi, 768)) != 0) {
-            quicly_ack_t *ack;
-            if ((ret = prepare_acked_packet(conn, &s, QUICLY_MAX_STREAM_ID_FRAME_CAPACITY, &ack, on_ack_max_stream_id_bidi)) != 0)
-                goto Exit;
-            s.dst = quicly_encode_max_stream_id_frame(s.dst, max_stream_id);
-            quicly_maxsender_record(&conn->ingress.max_stream_id_bidi, max_stream_id, &ack->data.max_stream_id.args);
-        }
-        /* max_data */
-        if (quicly_maxsender_should_update(&conn->ingress.max_data.sender, conn->ingress.max_data.bytes_consumed,
-                                           conn->super.ctx->initial_max_data, 512)) {
-            quicly_ack_t *ack;
-            if ((ret = prepare_acked_packet(conn, &s, QUICLY_MAX_DATA_FRAME_CAPACITY, &ack, on_ack_max_data)) != 0)
-                goto Exit;
-            uint64_t new_value = conn->ingress.max_data.bytes_consumed + conn->super.ctx->initial_max_data;
-            s.dst = quicly_encode_max_data_frame(s.dst, new_value);
-            quicly_maxsender_record(&conn->ingress.max_data.sender, new_value, &ack->data.max_data.args);
-        }
-        /* stream_id_blocked (TODO uni) */
-        if (conn->egress.stream_id_blocked_state == QUICLY_SENDER_STATE_SEND) {
-            if (stream_id_blocked(conn, 0)) {
->>>>>>> 839d16a7
                 quicly_ack_t *ack;
                 if ((ret = prepare_acked_packet(conn, &s, 1, &ack, on_ack_handshake_done)) != 0)
                     goto Exit;
@@ -2460,12 +2213,12 @@
                     conn->egress.stream_id_blocked_state = QUICLY_SENDER_STATE_NONE;
                 }
             }
-        } else if ((s.aead = conn->application->aead.egress_0rtt) != NULL) {
+        } else if ((s.cipher = &conn->application->cipher.egress_0rtt)->aead != NULL) {
             s.first_byte = QUICLY_PACKET_TYPE_0RTT_PROTECTED;
         } else {
-            s.aead = NULL;
-        }
-        if (s.aead != NULL) {
+            s.cipher = NULL;
+        }
+        if (s.cipher != NULL) {
             /* stream-level control frames */
             while (s.num_packets != s.max_packets && quicly_linklist_is_linked(&conn->pending_link.control)) {
                 quicly_stream_t *stream =
@@ -2479,7 +2232,8 @@
                 goto Exit;
             /* commit */
             if (s.target != NULL) {
-                if (conn->application->aead.egress_1rtt != NULL && (ret = send_ack(conn, &conn->application->super, &s)) != 0)
+                if (conn->application->cipher.egress_1rtt.aead != NULL &&
+                    (ret = send_ack(conn, &conn->application->super, &s)) != 0)
                     goto Exit;
                 commit_send_packet(conn, &s);
             }
@@ -2839,10 +2593,10 @@
                         goto Exit;
                     }
                     assert(conn->initial == NULL);
-                    if (conn->application->aead.egress_0rtt != NULL) {
+                    if (conn->application->cipher.egress_0rtt.aead != NULL) {
                         destroy_handshake_flow(conn, 1);
-                        ptls_aead_free(conn->application->aead.egress_0rtt);
-                        conn->application->aead.egress_0rtt = NULL;
+                        dispose_cipher(&conn->application->cipher.egress_0rtt);
+                        conn->application->cipher.egress_0rtt = (struct st_quicly_cipher_context_t){NULL};
                     }
                     if (conn->handshake != NULL) {
                         free_handshake_space(&conn->handshake);
@@ -2866,18 +2620,11 @@
 
 int quicly_receive(quicly_conn_t *conn, quicly_decoded_packet_t *packet)
 {
-<<<<<<< HEAD
     struct st_quicly_pn_space_t **space;
     size_t epoch;
-    ptls_aead_context_t *aead;
-    uint64_t packet_number;
-    int is_ack_only, ret;
-=======
-    int64_t now = conn->super.ctx->now(conn->super.ctx);
     struct st_quicly_cipher_context_t *cipher;
     ptls_iovec_t payload;
-    int ret;
->>>>>>> 839d16a7
+    int is_ack_only, ret;
 
     if (conn->super.state == QUICLY_STATE_FIRSTFLIGHT) {
         assert(quicly_is_client(conn));
@@ -2898,24 +2645,10 @@
         goto Exit;
     }
 
-<<<<<<< HEAD
-    if (QUICLY_PACKET_TYPE_IS_1RTT(packet->first_byte)) {
-        int key_phase = QUICLY_PACKET_TYPE_1RTT_TO_KEY_PHASE(packet->first_byte);
-        if (conn->application == NULL || (aead = conn->application->aead.ingress[key_phase]) == NULL) {
-            ret = QUICLY_ERROR_PACKET_IGNORED;
-=======
-    if (conn->super.state != QUICLY_STATE_1RTT_ENCRYPTED && QUICLY_PACKET_TYPE_IS_1RTT(packet->octets.base[0])) {
-        /* FIXME enqueue the packet? */
-        ret = QUICLY_ERROR_PACKET_IGNORED;
-        goto Exit;
-    }
-
     if (QUICLY_PACKET_TYPE_IS_1RTT(packet->octets.base[0])) {
         int key_phase = QUICLY_PACKET_TYPE_1RTT_TO_KEY_PHASE(packet->octets.base[0]);
-        if ((cipher = &conn->ingress.pp.one_rtt[key_phase])->aead == NULL) {
-            /* drop 1rtt-encrypted packets received prior to handshake completion (due to loss of the packet carrying the latter) */
-            ret = key_phase == 0 && quicly_get_state(conn) != QUICLY_STATE_1RTT_ENCRYPTED ? 0 : QUICLY_ERROR_TBD;
->>>>>>> 839d16a7
+        if (conn->application == NULL || (cipher = &conn->application->cipher.ingress[key_phase])->aead == NULL) {
+            ret = QUICLY_ERROR_PACKET_IGNORED;
             goto Exit;
         }
         space = (void *)&conn->application;
@@ -2927,11 +2660,10 @@
         }
         switch (packet->octets.base[0]) {
         case QUICLY_PACKET_TYPE_RETRY:
-<<<<<<< HEAD
             assert(!"FIXME");
             return 0;
         case QUICLY_PACKET_TYPE_INITIAL:
-            if (conn->initial == NULL || (aead = conn->initial->aead.ingress) == NULL) {
+            if (conn->initial == NULL || (cipher = &conn->initial->cipher.ingress)->aead == NULL) {
                 ret = QUICLY_ERROR_PACKET_IGNORED;
                 goto Exit;
             }
@@ -2939,21 +2671,8 @@
             epoch = 0;
             break;
         case QUICLY_PACKET_TYPE_HANDSHAKE:
-            if (conn->handshake == NULL || (aead = conn->handshake->aead.ingress) == NULL) {
+            if (conn->handshake == NULL || (cipher = &conn->handshake->cipher.ingress)->aead == NULL) {
                 ret = QUICLY_ERROR_PACKET_IGNORED;
-=======
-            if (!(quicly_is_client(conn) && conn->super.state == QUICLY_STATE_FIRSTFLIGHT) ||
-                (cipher = &conn->ingress.pp.handshake)->aead == NULL) {
-                ret = QUICLY_ERROR_PROTOCOL_VIOLATION;
-                goto Exit;
-            }
-            /* FIXME verify that the PN is the same as that of the Initial that we have sent */
-            conn->crypto.stream.on_update = crypto_stream_receive_stateless_retry;
-            break;
-        case QUICLY_PACKET_TYPE_HANDSHAKE:
-            if ((cipher = &conn->ingress.pp.handshake)->aead == NULL) {
-                ret = QUICLY_ERROR_PROTOCOL_VIOLATION;
->>>>>>> 839d16a7
                 goto Exit;
             }
             space = (void *)&conn->handshake;
@@ -2964,20 +2683,12 @@
                 ret = QUICLY_ERROR_PROTOCOL_VIOLATION;
                 goto Exit;
             }
-<<<<<<< HEAD
-            if (conn->application == NULL || (aead = conn->application->aead.ingress[0]) == NULL) {
+            if (conn->application == NULL || (cipher = &conn->application->cipher.ingress[0])->aead == NULL) {
                 ret = QUICLY_ERROR_PACKET_IGNORED;
                 goto Exit;
             }
             space = (void *)&conn->application;
             epoch = 1;
-=======
-            if ((cipher = &conn->ingress.pp.early_data)->aead == NULL) {
-                /* could happen upon resumption failure, VN, etc. */
-                ret = QUICLY_ERROR_PACKET_IGNORED;
-                goto Exit;
-            }
->>>>>>> 839d16a7
             break;
         default:
             ret = QUICLY_ERROR_PROTOCOL_VIOLATION;
@@ -2985,165 +2696,37 @@
         }
     }
 
-<<<<<<< HEAD
-    packet_number = quicly_determine_packet_number(packet, (*space)->next_expected_packet_number);
-    if ((packet->payload.len = ptls_aead_decrypt(aead, packet->payload.base, packet->payload.base, packet->payload.len,
-                                                 packet_number, packet->header.base, packet->header.len)) == SIZE_MAX) {
+    if ((payload = decrypt_packet(cipher, packet, &(*space)->next_expected_packet_number)).base == NULL) {
         ret = QUICLY_ERROR_TBD;
         goto Exit;
     }
-    (*space)->next_expected_packet_number = packet_number + 1;
 
     if (epoch == 2 && conn->initial != NULL) {
         free_handshake_space(&conn->initial);
         destroy_handshake_flow(conn, 0);
-        if (!quicly_is_client(conn) && conn->application != NULL && conn->application->aead.egress_0rtt != NULL) {
+        if (!quicly_is_client(conn) && conn->application != NULL && conn->application->cipher.egress_0rtt.aead != NULL) {
             destroy_handshake_flow(conn, 1);
-            ptls_aead_free(conn->application->aead.egress_0rtt);
-            conn->application->aead.egress_0rtt = NULL;
-        }
-    }
-=======
-    if ((payload = decrypt_packet(cipher, packet, &conn->ingress.next_expected_packet_number)).base == NULL) {
-        ret = QUICLY_ERROR_TBD;
-        goto Exit;
-    }
->>>>>>> 839d16a7
+            dispose_cipher(&conn->application->cipher.egress_0rtt);
+            conn->application->cipher.egress_0rtt = (struct st_quicly_cipher_context_t){NULL};
+        }
+    }
 
     if (payload.len == 0) {
         ret = QUICLY_ERROR_PROTOCOL_VIOLATION;
         goto Exit;
     }
 
-<<<<<<< HEAD
     if (conn->super.state == QUICLY_STATE_FIRSTFLIGHT)
         conn->super.state = QUICLY_STATE_CONNECTED;
 
     int64_t now = conn->super.ctx->now(conn->super.ctx);
 
-    if ((ret = handle_payload(conn, epoch, now, packet->payload.base, packet->payload.len, &is_ack_only)) != 0)
+    if ((ret = handle_payload(conn, epoch, now, payload.base, payload.len, &is_ack_only)) != 0)
         goto Exit;
 
     if (*space != NULL) {
-        if ((ret = quicly_ranges_update(&(*space)->ack_queue, packet_number, packet_number + 1)) != 0)
-=======
-    const uint8_t *src = payload.base, *end = src + payload.len;
-    int is_ack_only = 1;
-    do {
-        uint8_t type_flags = *src++;
-        if ((type_flags & ~QUICLY_FRAME_TYPE_STREAM_BITS) == QUICLY_FRAME_TYPE_STREAM_BASE) {
-            quicly_stream_frame_t frame;
-            if ((ret = quicly_decode_stream_frame(type_flags, &src, end, &frame)) != 0)
-                goto Exit;
-            if ((ret = handle_stream_frame(conn, &frame)) != 0)
-                goto Exit;
-            is_ack_only = 0;
-        } else if (type_flags == QUICLY_FRAME_TYPE_ACK) {
-            /* TODO use separate decoding logic (like the one in quicly_accept) for stateless-retry */
-            if (packet->octets.base[0] == QUICLY_PACKET_TYPE_RETRY) {
-                ret = QUICLY_ERROR_TBD;
-                goto Exit;
-            }
-            quicly_ack_frame_t frame;
-            if ((ret = quicly_decode_ack_frame(type_flags, &src, end, &frame)) != 0)
-                goto Exit;
-            if ((ret = handle_ack_frame(conn, &frame, now)) != 0)
-                goto Exit;
-        } else {
-            switch (type_flags) {
-            case QUICLY_FRAME_TYPE_PADDING:
-                ret = 0;
-                break;
-            case QUICLY_FRAME_TYPE_RST_STREAM: {
-                quicly_rst_stream_frame_t frame;
-                if ((ret = quicly_decode_rst_stream_frame(&src, end, &frame)) != 0)
-                    goto Exit;
-                if ((ret = handle_rst_stream_frame(conn, &frame)) != 0)
-                    goto Exit;
-            } break;
-            case QUICLY_FRAME_TYPE_CONNECTION_CLOSE:
-            case QUICLY_FRAME_TYPE_APPLICATION_CLOSE: {
-                quicly_close_frame_t frame;
-                if ((ret = quicly_decode_close_frame(&src, end, &frame)) != 0)
-                    goto Exit;
-                conn->super.state = QUICLY_STATE_DRAINING;
-                if (conn->super.ctx->on_conn_close != NULL)
-                    conn->super.ctx->on_conn_close(conn, type_flags, frame.error_code, (const char *)frame.reason_phrase.base,
-                                                   frame.reason_phrase.len);
-            } break;
-            case QUICLY_FRAME_TYPE_MAX_DATA: {
-                quicly_max_data_frame_t frame;
-                if ((ret = quicly_decode_max_data_frame(&src, end, &frame)) != 0)
-                    goto Exit;
-                if ((ret = handle_max_data_frame(conn, &frame)) != 0)
-                    goto Exit;
-            } break;
-            case QUICLY_FRAME_TYPE_MAX_STREAM_DATA: {
-                quicly_max_stream_data_frame_t frame;
-                if ((ret = quicly_decode_max_stream_data_frame(&src, end, &frame)) != 0)
-                    goto Exit;
-                if ((ret = handle_max_stream_data_frame(conn, &frame)) != 0)
-                    goto Exit;
-            } break;
-            case QUICLY_FRAME_TYPE_MAX_STREAM_ID: {
-                quicly_max_stream_id_frame_t frame;
-                if ((ret = quicly_decode_max_stream_id_frame(&src, end, &frame)) != 0)
-                    goto Exit;
-                if ((ret = handle_max_stream_id_frame(conn, &frame)) != 0)
-                    goto Exit;
-            } break;
-            case QUICLY_FRAME_TYPE_PATH_CHALLENGE: {
-                quicly_path_challenge_frame_t frame;
-                if ((ret = quicly_decode_path_challenge_frame(&src, end, &frame)) != 0)
-                    goto Exit;
-                if ((ret = handle_path_challenge_frame(conn, &frame)) != 0)
-                    goto Exit;
-            } break;
-            case QUICLY_FRAME_TYPE_PING:
-                ret = 0;
-                break;
-            case QUICLY_FRAME_TYPE_BLOCKED: {
-                quicly_blocked_frame_t frame;
-                if ((ret = quicly_decode_blocked_frame(&src, end, &frame)) != 0)
-                    goto Exit;
-                quicly_maxsender_reset(&conn->ingress.max_data.sender, 0);
-                ret = 0;
-            } break;
-            case QUICLY_FRAME_TYPE_STREAM_BLOCKED: {
-                quicly_stream_blocked_frame_t frame;
-                if ((ret = quicly_decode_stream_blocked_frame(&src, end, &frame)) != 0)
-                    goto Exit;
-                if ((ret = handle_stream_blocked_frame(conn, &frame)) != 0)
-                    goto Exit;
-            } break;
-            case QUICLY_FRAME_TYPE_STREAM_ID_BLOCKED: {
-                quicly_stream_id_blocked_frame_t frame;
-                if ((ret = quicly_decode_stream_id_blocked_frame(&src, end, &frame)) != 0)
-                    goto Exit;
-                quicly_maxsender_reset(
-                    STREAM_IS_UNI(frame.stream_id) ? &conn->ingress.max_stream_id_uni : &conn->ingress.max_stream_id_bidi, 0);
-                ret = 0;
-            } break;
-            case QUICLY_FRAME_TYPE_STOP_SENDING: {
-                quicly_stop_sending_frame_t frame;
-                if ((ret = quicly_decode_stop_sending_frame(&src, end, &frame)) != 0)
-                    goto Exit;
-                if ((ret = handle_stop_sending_frame(conn, &frame)) != 0)
-                    goto Exit;
-            } break;
-            default:
-                fprintf(stderr, "ignoring frame type:%02x\n", (unsigned)type_flags);
-                ret = QUICLY_ERROR_TBD;
-                goto Exit;
-            }
-            is_ack_only = 0;
-        }
-    } while (src != end);
-
-    if (packet->octets.base[0] != QUICLY_PACKET_TYPE_RETRY) {
-        if ((ret = quicly_ranges_update(&conn->ingress.ack_queue, conn->ingress.next_expected_packet_number - 1,
-                                        conn->ingress.next_expected_packet_number)) != 0)
->>>>>>> 839d16a7
+        if ((ret = quicly_ranges_update(&(*space)->ack_queue, (*space)->next_expected_packet_number - 1,
+                                        (*space)->next_expected_packet_number)) != 0)
             goto Exit;
         if (!is_ack_only && (*space)->send_ack_at == INT64_MAX)
             (*space)->send_ack_at = now + QUICLY_DELAYED_ACK_TIMEOUT;
