--- conflicted
+++ resolved
@@ -2600,23 +2600,12 @@
     while (s->dst - s->dst_payload_from < QUICLY_MAX_PN_SIZE - QUICLY_SEND_PN_SIZE)
         *s->dst++ = QUICLY_FRAME_TYPE_PADDING;
 
-<<<<<<< HEAD
-    /* the last packet of the first-flight datagrams is padded to become max_udp_payload_size bytes */
-    if (!coalesced && quicly_is_client(conn) &&
-        (s->payload_buf.datagram[0] & QUICLY_PACKET_TYPE_BITMASK) == QUICLY_PACKET_TYPE_INITIAL) {
+    if (mode == QUICLY_COMMIT_SEND_PACKET_MODE_FULL_SIZE) {
+        assert(s->num_datagrams == 0 || s->datagrams[s->num_datagrams - 1].iov_len == conn->egress.max_udp_payload_size);
         const size_t max_size = conn->egress.max_udp_payload_size - QUICLY_AEAD_TAG_SIZE;
-        assert(quicly_is_client(conn));
         assert(s->dst - s->payload_buf.datagram <= max_size);
         memset(s->dst, QUICLY_FRAME_TYPE_PADDING, s->payload_buf.datagram + max_size - s->dst);
         s->dst = s->payload_buf.datagram + max_size;
-=======
-    if (mode == QUICLY_COMMIT_SEND_PACKET_MODE_FULL_SIZE) {
-        assert(s->num_packets == 0 || s->packets[s->num_packets - 1]->data.len == conn->egress.max_udp_payload_size);
-        const size_t max_size = conn->egress.max_udp_payload_size - QUICLY_AEAD_TAG_SIZE;
-        assert(s->dst - s->target.packet->data.base <= max_size);
-        memset(s->dst, QUICLY_FRAME_TYPE_PADDING, s->target.packet->data.base + max_size - s->dst);
-        s->dst = s->target.packet->data.base + max_size;
->>>>>>> 64cd2f76
     }
 
     /* encode packet size, packet number, key-phase */
@@ -2644,15 +2633,9 @@
     assert(datagram_size <= conn->egress.max_udp_payload_size);
 
     conn->super.ctx->crypto_engine->finalize_send_packet(
-<<<<<<< HEAD
         conn->super.ctx->crypto_engine, conn, s->target.cipher->header_protection, s->target.cipher->aead,
         ptls_iovec_init(s->payload_buf.datagram, datagram_size), s->target.first_byte_at - s->payload_buf.datagram,
-        s->dst_payload_from - s->payload_buf.datagram, coalesced);
-=======
-        conn->super.ctx->crypto_engine, conn, s->target.cipher->header_protection, s->target.cipher->aead, s->target.packet,
-        s->target.first_byte_at - s->target.packet->data.base, s->dst_payload_from - s->target.packet->data.base,
-        mode == QUICLY_COMMIT_SEND_PACKET_MODE_COALESCED);
->>>>>>> 64cd2f76
+        s->dst_payload_from - s->payload_buf.datagram, mode == QUICLY_COMMIT_SEND_PACKET_MODE_COALESCED);
 
     /* update CC, commit sentmap */
     if (s->target.ack_eliciting) {
@@ -2672,17 +2655,10 @@
     ++conn->egress.packet_number;
     ++conn->super.stats.num_packets.sent;
 
-<<<<<<< HEAD
-    if (!coalesced) {
+    if (mode != QUICLY_COMMIT_SEND_PACKET_MODE_COALESCED) {
         conn->super.stats.num_bytes.sent += datagram_size;
         s->datagrams[s->num_datagrams++] = (struct iovec){.iov_base = s->payload_buf.datagram, .iov_len = datagram_size};
         s->payload_buf.datagram += datagram_size;
-=======
-    if (mode != QUICLY_COMMIT_SEND_PACKET_MODE_COALESCED) {
-        conn->super.stats.num_bytes.sent += s->target.packet->data.len;
-        s->packets[s->num_packets++] = s->target.packet;
-        s->target.packet = NULL;
->>>>>>> 64cd2f76
         s->target.cipher = NULL;
         s->target.first_byte_at = NULL;
     }
@@ -3787,18 +3763,13 @@
 Exit:
     if (ret == QUICLY_ERROR_SENDBUF_FULL)
         ret = 0;
-<<<<<<< HEAD
-    if (ret == 0 && s->target.first_byte_at != NULL)
-        commit_send_packet(conn, s, 0);
-=======
-    if (ret == 0 && s->target.packet != NULL) {
+    if (ret == 0 && s->target.first_byte_at != NULL) {
         /* last packet can be small-sized, unless it is the first flight sent from the client */
         enum en_quicly_send_packet_mode_t commit_mode = QUICLY_COMMIT_SEND_PACKET_MODE_SMALL;
-        if (quicly_is_client(conn) && (s->target.packet->data.base[0] & QUICLY_PACKET_TYPE_BITMASK) == QUICLY_PACKET_TYPE_INITIAL)
+        if (quicly_is_client(conn) && (s->payload_buf.datagram[0] & QUICLY_PACKET_TYPE_BITMASK) == QUICLY_PACKET_TYPE_INITIAL)
             commit_mode = QUICLY_COMMIT_SEND_PACKET_MODE_FULL_SIZE;
         commit_send_packet(conn, s, commit_mode);
     }
->>>>>>> 64cd2f76
     if (ret == 0) {
         if (conn->application == NULL || conn->application->super.unacked_count == 0)
             conn->egress.send_ack_at = INT64_MAX; /* we have sent ACKs for every epoch (or before address validation) */
