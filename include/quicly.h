/*
 * Copyright (c) 2017 Fastly, Kazuho Oku
 *
 * Permission is hereby granted, free of charge, to any person obtaining a copy
 * of this software and associated documentation files (the "Software"), to
 * deal in the Software without restriction, including without limitation the
 * rights to use, copy, modify, merge, publish, distribute, sublicense, and/or
 * sell copies of the Software, and to permit persons to whom the Software is
 * furnished to do so, subject to the following conditions:
 *
 * The above copyright notice and this permission notice shall be included in
 * all copies or substantial portions of the Software.
 *
 * THE SOFTWARE IS PROVIDED "AS IS", WITHOUT WARRANTY OF ANY KIND, EXPRESS OR
 * IMPLIED, INCLUDING BUT NOT LIMITED TO THE WARRANTIES OF MERCHANTABILITY,
 * FITNESS FOR A PARTICULAR PURPOSE AND NONINFRINGEMENT. IN NO EVENT SHALL THE
 * AUTHORS OR COPYRIGHT HOLDERS BE LIABLE FOR ANY CLAIM, DAMAGES OR OTHER
 * LIABILITY, WHETHER IN AN ACTION OF CONTRACT, TORT OR OTHERWISE, ARISING
 * FROM, OUT OF OR IN CONNECTION WITH THE SOFTWARE OR THE USE OR OTHER DEALINGS
 * IN THE SOFTWARE.
 */
#ifndef quicly_h
#define quicly_h

#ifdef __cplusplus
extern "C" {
#endif

#include <netinet/in.h>
#include <stdint.h>
#include <stdio.h>
#include <string.h>
#include <sys/socket.h>
#include <sys/types.h>
#include "picotls.h"
#include "quicly/constants.h"
#include "quicly/frame.h"
#include "quicly/linklist.h"
#include "quicly/loss.h"
#include "quicly/cc.h"
#include "quicly/recvstate.h"
#include "quicly/sendstate.h"
#include "quicly/maxsender.h"

#ifndef QUICLY_DEBUG
#define QUICLY_DEBUG 0
#endif

/* invariants! */
#define QUICLY_LONG_HEADER_BIT 0x80
#define QUICLY_QUIC_BIT 0x40
#define QUICLY_KEY_PHASE_BIT 0x4
#define QUICLY_LONG_HEADER_RESERVED_BITS 0xc
#define QUICLY_SHORT_HEADER_RESERVED_BITS 0x18

#define QUICLY_PACKET_TYPE_INITIAL (QUICLY_LONG_HEADER_BIT | QUICLY_QUIC_BIT | 0)
#define QUICLY_PACKET_TYPE_0RTT (QUICLY_LONG_HEADER_BIT | QUICLY_QUIC_BIT | 0x10)
#define QUICLY_PACKET_TYPE_HANDSHAKE (QUICLY_LONG_HEADER_BIT | QUICLY_QUIC_BIT | 0x20)
#define QUICLY_PACKET_TYPE_RETRY (QUICLY_LONG_HEADER_BIT | QUICLY_QUIC_BIT | 0x30)
#define QUICLY_PACKET_TYPE_BITMASK 0xf0

#define QUICLY_PACKET_IS_LONG_HEADER(first_byte) (((first_byte)&QUICLY_LONG_HEADER_BIT) != 0)

#define QUICLY_PROTOCOL_VERSION 0xff000018

#define QUICLY_PACKET_IS_INITIAL(first_byte) (((first_byte)&0xf0) == 0xc0)

#define QUICLY_MAX_CID_LEN_V1 20
#define QUICLY_STATELESS_RESET_TOKEN_LEN 16
#define QUICLY_STATELESS_RESET_PACKET_MIN_LEN 39

#define QUICLY_MAX_PN_SIZE 4  /* maximum defined by the RFC used for calculating header protection sampling offset */
#define QUICLY_SEND_PN_SIZE 2 /* size of PN used for sending */

typedef union st_quicly_address_t {
    struct sockaddr sa;
    struct sockaddr_in sin;
    struct sockaddr_in6 sin6;
} quicly_address_t;

typedef struct st_quicly_datagram_t {
    ptls_iovec_t data;
    quicly_address_t dest, src;
} quicly_datagram_t;

typedef struct st_quicly_cid_t quicly_cid_t;
typedef struct st_quicly_cid_plaintext_t quicly_cid_plaintext_t;
typedef struct st_quicly_context_t quicly_context_t;
typedef struct st_quicly_conn_t quicly_conn_t;
typedef struct st_quicly_stream_t quicly_stream_t;
typedef struct st_quicly_send_context_t quicly_send_context_t;
typedef struct st_quicly_address_token_plaintext_t quicly_address_token_plaintext_t;

#define QUICLY_CALLBACK_TYPE0(ret, name)                                                                                           \
    typedef struct st_quicly_##name##_t {                                                                                          \
        ret (*cb)(struct st_quicly_##name##_t * self);                                                                             \
    } quicly_##name##_t

#define QUICLY_CALLBACK_TYPE(ret, name, ...)                                                                                       \
    typedef struct st_quicly_##name##_t {                                                                                          \
        ret (*cb)(struct st_quicly_##name##_t * self, __VA_ARGS__);                                                                \
    } quicly_##name##_t

/**
 * allocates a packet buffer
 */
typedef struct st_quicly_packet_allocator_t {
    quicly_datagram_t *(*alloc_packet)(struct st_quicly_packet_allocator_t *self, size_t payloadsize);
    void (*free_packet)(struct st_quicly_packet_allocator_t *self, quicly_datagram_t *packet);
} quicly_packet_allocator_t;

/**
 * CID encryption
 */
typedef struct st_quicly_cid_encryptor_t {
    /**
     * encrypts CID and optionally generates a stateless reset token
     */
    void (*encrypt_cid)(struct st_quicly_cid_encryptor_t *self, quicly_cid_t *encrypted, void *stateless_reset_token,
                        const quicly_cid_plaintext_t *plaintext);
    /**
     * decrypts CID. plaintext->thread_id should contain a randomly distributed number when validation fails, so that the value can
     * be used for distributing load among the threads within the process.
     * @param len length of encrypted bytes if known, or 0 if unknown (short header packet)
     * @return length of the CID, or SIZE_MAX if decryption failed
     */
    size_t (*decrypt_cid)(struct st_quicly_cid_encryptor_t *self, quicly_cid_plaintext_t *plaintext, const void *encrypted,
                          size_t len);
    /**
     * generates a stateless reset token (returns if generated)
     */
    int (*generate_stateless_reset_token)(struct st_quicly_cid_encryptor_t *self, void *token, const void *cid);
} quicly_cid_encryptor_t;

/**
 * stream scheduler
 */
typedef struct st_quicly_stream_scheduler_t {
    /**
     * returns if there's any data to send.
     * @param conn_is_flow_capped if the connection-level flow control window is currently saturated
     */
    int (*can_send)(struct st_quicly_stream_scheduler_t *sched, quicly_conn_t *conn, int conn_is_saturated);
    /**
     * Called by quicly to emit stream data.  The scheduler should repeatedly choose a stream and call `quicly_send_stream` until
     * `quicly_can_send_stream` returns false.
     */
    int (*do_send)(struct st_quicly_stream_scheduler_t *sched, quicly_conn_t *conn, quicly_send_context_t *s);
    /**
     *
     */
    int (*update_state)(struct st_quicly_stream_scheduler_t *sched, quicly_stream_t *stream);
} quicly_stream_scheduler_t;

/**
 * called when stream is being open. Application is expected to create it's corresponding state and tie it to stream->data.
 */
QUICLY_CALLBACK_TYPE(int, stream_open, quicly_stream_t *stream);
/**
 * called when the connection is closed by peer
 */
QUICLY_CALLBACK_TYPE(void, closed_by_peer, quicly_conn_t *conn, int err, uint64_t frame_type, const char *reason,
                     size_t reason_len);
/**
 * returns current time in milliseconds
 */
QUICLY_CALLBACK_TYPE0(int64_t, now);
/**
 * called when a NEW_TOKEN token is received on a connection
 */
QUICLY_CALLBACK_TYPE(int, save_resumption_token, quicly_conn_t *conn, ptls_iovec_t token);
/**
 *
 */
QUICLY_CALLBACK_TYPE(int, generate_resumption_token, quicly_conn_t *conn, ptls_buffer_t *buf,
                     quicly_address_token_plaintext_t *token);
/**
 *
 */
QUICLY_CALLBACK_TYPE(void, finalize_send_packet, quicly_conn_t *conn, ptls_cipher_context_t *hp, ptls_aead_context_t *aead,
                     quicly_datagram_t *packet, size_t first_byte_at, size_t payload_from, int coalesced);


typedef struct st_quicly_max_stream_data_t {
    uint64_t bidi_local, bidi_remote, uni;
} quicly_max_stream_data_t;

/**
 * Transport Parameters; the struct contains "configuration parameters", ODCID is managed separately
 */
typedef struct st_quicly_transport_parameters_t {
    /**
     * in octets
     */
    quicly_max_stream_data_t max_stream_data;
    /**
     * in octets
     */
    uint64_t max_data;
    /**
     * in milliseconds
     */
    uint64_t idle_timeout;
    /**
     *
     */
    uint64_t max_streams_bidi;
    /**
     *
     */
    uint64_t max_streams_uni;
    /**
     * quicly ignores the value set for quicly_context_t::transport_parameters
     */
    uint8_t ack_delay_exponent;
    /**
     * in milliseconds; quicly ignores the value set for quicly_context_t::transport_parameters
     */
    uint16_t max_ack_delay;
    /**
     *
     */
    uint8_t disable_active_migration : 1;
} quicly_transport_parameters_t;

struct st_quicly_cid_t {
    uint8_t cid[QUICLY_MAX_CID_LEN_V1];
    uint8_t len;
};

/**
 * Guard value. We would never send path_id of this value.
 */
#define QUICLY_MAX_PATH_ID UINT8_MAX

/**
 * The structure of CID issued by quicly.
 *
 * Authentication of the CID can be done by validating if server_id and thread_id contain correct values.
 */
struct st_quicly_cid_plaintext_t {
    /**
     * the internal "connection ID" unique to each connection (rather than QUIC's CID being unique to each path)
     */
    uint32_t master_id;
    /**
     * path ID of the connection; we issue up to 255 CIDs per connection (see QUICLY_MAX_PATH_ID)
     */
    uint32_t path_id : 8;
    /**
     * for intra-node routing
     */
    uint32_t thread_id : 24;
    /**
     * for inter-node routing; available only when using a 16-byte cipher to encrypt CIDs, otherwise set to zero. See
     * quicly_context_t::is_clustered.
     */
    uint64_t node_id;
};

struct st_quicly_context_t {
    /**
     * tls context to use
     */
    ptls_context_t *tls;
    /**
     * MTU
     */
    uint16_t max_packet_size;
    /**
     * loss detection parameters
     */
    quicly_loss_conf_t loss;
    /**
     * transport parameters
     */
    quicly_transport_parameters_t transport_params;
    /**
     * client-only
     */
    unsigned enforce_version_negotiation : 1;
    /**
     * if inter-node routing is used (by utilising quicly_cid_plaintext_t::node_id)
     */
    unsigned is_clustered : 1;
    /**
     * expand client hello so that it does not fit into one datagram
     */
    unsigned expand_client_hello : 1;
    /**
     * callback for allocating memory for raw packet
     */
    quicly_packet_allocator_t *packet_allocator;
    /**
     *
     */
    quicly_cid_encryptor_t *cid_encryptor;
    /**
     * callback called when a new stream is opened by peer
     */
    quicly_stream_open_t *stream_open;
    /**
     * callbacks for scheduling stream data
     */
    quicly_stream_scheduler_t *stream_scheduler;
    /**
     * callback called when a connection is closed by peer
     */
    quicly_closed_by_peer_t *closed_by_peer;
    /**
     * returns current time in milliseconds
     */
    quicly_now_t *now;
    /**
     * called wen a NEW_TOKEN token is being received
     */
    quicly_save_resumption_token_t *save_resumption_token;
    /**
     *
     */
    quicly_generate_resumption_token_t *generate_resumption_token;
    /**
<<<<<<< HEAD
     * number of packets that can be sent without a key update
     */
    uint64_t max_packets_per_key;
=======
     * optional callback for encryption offloading
     */
    quicly_finalize_send_packet_t *finalize_send_packet;
>>>>>>> f38b6228
};

/**
 * connection state
 */
typedef enum {
    /**
     * before observing the first message from peer
     */
    QUICLY_STATE_FIRSTFLIGHT,
    /**
     * while connected
     */
    QUICLY_STATE_CONNECTED,
    /**
     * sending close, but haven't seen the peer sending close
     */
    QUICLY_STATE_CLOSING,
    /**
     * we do not send CLOSE (at the moment), enter draining mode when receiving CLOSE
     */
    QUICLY_STATE_DRAINING
} quicly_state_t;

struct st_quicly_conn_streamgroup_state_t {
    uint32_t num_streams;
    quicly_stream_id_t next_stream_id;
};

/**
 * Values that do not need to be gathered upon the invocation of `quicly_get_stats`. We use typedef to define the same fields in
 * the same order for quicly_stats_t and `struct st_quicly_public_conn_t::stats`.
 */
#define QUICLY_STATS_PREBUILT_FIELDS                                                                                               \
    struct {                                                                                                                       \
        uint64_t received;                                                                                                         \
        uint64_t sent;                                                                                                             \
        uint64_t lost;                                                                                                             \
        uint64_t ack_received;                                                                                                     \
    } num_packets;                                                                                                                 \
    struct {                                                                                                                       \
        uint64_t received;                                                                                                         \
        uint64_t sent;                                                                                                             \
    } num_bytes

typedef struct st_quicly_stats_t {
    /**
     * The pre-built fields. This MUST be the first member of `quicly_stats_t` so that we can use `memcpy`.
     */
    QUICLY_STATS_PREBUILT_FIELDS;
    /**
     * RTT
     */
    quicly_rtt_t rtt;
    /**
     * Congestion control (experimental; TODO cherry-pick what can be exposed as part of a stable API)
     */
    quicly_cc_t cc;
} quicly_stats_t;

/**
 * The state of the default stream scheduler.
 * `active` is a linked-list of streams for which STREAM frames can be emitted.  `blocked` is a linked-list of streams that have
 * something to be sent but are currently blocked by the connection-level flow control.
 * When the `can_send` callback of the default stream scheduler is invoked with the `conn_is_saturated` flag set, connections that
 * are blocked are eventually moved to the `blocked` list. When the callback is invoked without the flag being set, all the
 * connections in the `blocked` list is moved to the `active` list and the `in_saturated_mode` is cleared.
 */
struct st_quicly_default_scheduler_state_t {
    quicly_linklist_t active;
    quicly_linklist_t blocked;
};

struct _st_quicly_conn_public_t {
    quicly_context_t *ctx;
    quicly_state_t state;
    /**
     * identifier assigned by the application. `path_id` stores the next value to be issued
     */
    quicly_cid_plaintext_t master_id;
    struct {
        /**
         * the local address (may be AF_UNSPEC)
         */
        quicly_address_t address;
        /**
         * the SCID used in long header packets
         */
        quicly_cid_t src_cid;
        /**
         * stateless reset token announced by the host. We have only one token per connection. The token will cached in this
         * variable when the generate_stateless_reset_token is non-NULL.
         */
        uint8_t stateless_reset_token[QUICLY_STATELESS_RESET_TOKEN_LEN];
        /**
         * TODO clear this at some point (probably when the server releases all the keys below epoch=3)
         */
        quicly_cid_t offered_cid;
        struct st_quicly_conn_streamgroup_state_t bidi, uni;
    } host;
    struct {
        /**
         * the remote address (cannot be AF_UNSPEC)
         */
        quicly_address_t address;
        /**
         * CID used for emitting the packets
         */
        quicly_cid_t cid;
        /**
         * stateless reset token corresponding to the CID
         */
        struct {
            uint8_t *token;
            uint8_t _buf[QUICLY_STATELESS_RESET_TOKEN_LEN];
        } stateless_reset;
        struct st_quicly_conn_streamgroup_state_t bidi, uni;
        quicly_transport_parameters_t transport_params;
        struct {
            unsigned validated : 1;
            unsigned send_probe : 1;
        } address_validation;
    } peer;
    struct st_quicly_default_scheduler_state_t _default_scheduler;
    struct {
        QUICLY_STATS_PREBUILT_FIELDS;
    } stats;
    uint32_t version;
    void *data;
};

typedef enum {
    /**
     * initial state
     */
    QUICLY_SENDER_STATE_NONE,
    /**
     * to be sent. Changes to UNACKED when sent out by quicly_send
     */
    QUICLY_SENDER_STATE_SEND,
    /**
     * inflight. changes to SEND (when packet is deemed lost), or ACKED (when packet is ACKed)
     */
    QUICLY_SENDER_STATE_UNACKED,
    /**
     * the sent value acknowledged by peer
     */
    QUICLY_SENDER_STATE_ACKED,
} quicly_sender_state_t;

/**
 * API that allows applications to specify it's own send / receive buffer.  The callback should be assigned by the
 * `quicly_context_t::on_stream_open` callback.
 */
typedef struct st_quicly_stream_callbacks_t {
    /**
     * called when the stream is destroyed
     */
    void (*on_destroy)(quicly_stream_t *stream, int err);
    /**
     * called whenever data can be retired from the send buffer, specifying the amount that can be newly removed
     */
    void (*on_send_shift)(quicly_stream_t *stream, size_t delta);
    /**
     * asks the application to fill the frame payload.  `off` is the offset within the buffer (the beginning position of the buffer
     * changes as `on_send_shift` is invoked). `len` is an in/out argument that specifies the size of the buffer / amount of data
     * being written.  `wrote_all` is a boolean out parameter indicating if the application has written all the available data.  See
     * also quicly_stream_sync_sendbuf.
     */
    int (*on_send_emit)(quicly_stream_t *stream, size_t off, void *dst, size_t *len, int *wrote_all);
    /**
     * called when a STOP_SENDING frame is received.  Do not call `quicly_reset_stream` in response.  The stream will be
     * automatically reset by quicly.
     */
    int (*on_send_stop)(quicly_stream_t *stream, int err);
    /**
     * called when data is newly received.  `off` is the offset within the buffer (the beginning position changes as the application
     * calls `quicly_stream_sync_recvbuf`.  Applications should consult `quicly_stream_t::recvstate` to see if it has contiguous
     * input.
     */
    int (*on_receive)(quicly_stream_t *stream, size_t off, const void *src, size_t len);
    /**
     * called when a RESET_STREAM frame is received
     */
    int (*on_receive_reset)(quicly_stream_t *stream, int err);
} quicly_stream_callbacks_t;

struct st_quicly_stream_t {
    /**
     *
     */
    quicly_conn_t *conn;
    /**
     * stream id
     */
    quicly_stream_id_t stream_id;
    /**
     *
     */
    const quicly_stream_callbacks_t *callbacks;
    /**
     * send buffer
     */
    quicly_sendstate_t sendstate;
    /**
     * receive buffer
     */
    quicly_recvstate_t recvstate;
    /**
     *
     */
    void *data;
    /**
     *
     */
    unsigned streams_blocked : 1;
    /**
     *
     */
    struct {
        /**
         * send window
         */
        uint64_t max_stream_data;
        /**
         *
         */
        struct {
            quicly_sender_state_t sender_state;
            uint16_t error_code;
        } stop_sending;
        /**
         * rst_stream
         */
        struct {
            /**
             * STATE_NONE until RST is generated
             */
            quicly_sender_state_t sender_state;
            uint16_t error_code;
        } rst;
        /**
         * sends receive window updates to peer
         */
        quicly_maxsender_t max_stream_data_sender;
        /**
         * linklist of pending streams
         */
        struct {
            quicly_linklist_t control; /* links to conn_t::control (or to conn_t::streams_blocked if the blocked flag is set) */
            quicly_linklist_t default_scheduler;
        } pending_link;
    } _send_aux;
    /**
     *
     */
    struct {
        /**
         * size of the receive window
         */
        uint32_t window;
    } _recv_aux;
};

typedef struct st_quicly_decoded_packet_t {
    /**
     * octets of the entire packet
     */
    ptls_iovec_t octets;
    /**
     * Connection ID(s)
     */
    struct {
        /**
         * destination CID
         */
        struct {
            /**
             * CID visible on wire
             */
            ptls_iovec_t encrypted;
            /**
             * the decrypted CID; note that the value is not authenticated
             */
            quicly_cid_plaintext_t plaintext;
            /**
             *
             */
            unsigned might_be_client_generated : 1;
        } dest;
        /**
         * source CID; {NULL, 0} if is a short header packet
         */
        ptls_iovec_t src;
    } cid;
    /**
     * version; 0 if is a short header packet
     */
    uint32_t version;
    /**
     * token if available; otherwise {NULL, 0}
     */
    ptls_iovec_t token;
    /**
     * starting offset of data (i.e., version-dependent area of a long header packet (version numbers in case of VN), odcid (in case
     * of retry), encrypted PN (if decrypted_pn is UINT64_MAX) or data (if decrypted_pn is not UINT64_MAX))
     */
    size_t encrypted_off;
    /**
     * size of the datagram
     */
    size_t datagram_size;
    /**
     * if not UINT64_MAX, indicates that the packet has been decrypted prior to being passed to `quicly_receive`.
     */
    uint64_t decrypted_pn;
    /**
     *
     */
    enum {
        QUICLY__DECODED_PACKET_CACHED_MAYBE_STATELESS_RESET = 0,
        QUICLY__DECODED_PACKET_CACHED_IS_STATELESS_RESET,
        QUICLY__DECODED_PACKET_CACHED_NOT_STATELESS_RESET
    } _is_stateless_reset_cached;
} quicly_decoded_packet_t;

struct st_quicly_address_token_plaintext_t {
    int is_retry;
    uint64_t issued_at;
    quicly_address_t local, remote;
    union {
        struct {
            quicly_cid_t odcid;
            uint64_t cidpair_hash;
        } retry;
        struct {
            uint8_t bytes[256];
            size_t len;
        } resumption;
    };
    struct {
        uint8_t bytes[256];
        size_t len;
    } appdata;
};

/**
 *
 */
size_t quicly_decode_packet(quicly_context_t *ctx, quicly_decoded_packet_t *packet, const uint8_t *src, size_t len);
/**
 *
 */
uint64_t quicly_determine_packet_number(uint32_t truncated, size_t num_bits, uint64_t expected);
/**
 *
 */
static int quicly_cid_is_equal(const quicly_cid_t *cid, ptls_iovec_t vec);
/**
 *
 */
static quicly_context_t *quicly_get_context(quicly_conn_t *conn);
/**
 *
 */
static const quicly_cid_plaintext_t *quicly_get_master_id(quicly_conn_t *conn);
/**
 *
 */
static const quicly_cid_t *quicly_get_offered_cid(quicly_conn_t *conn);
/**
 *
 */
static const quicly_cid_t *quicly_get_peer_cid(quicly_conn_t *conn);
/**
 *
 */
static const quicly_transport_parameters_t *quicly_get_peer_transport_parameters(quicly_conn_t *conn);
/**
 *
 */
static quicly_state_t quicly_get_state(quicly_conn_t *conn);
/**
 *
 */
int quicly_connection_is_ready(quicly_conn_t *conn);
/**
 *
 */
static uint32_t quicly_num_streams(quicly_conn_t *conn);
/**
 *
 */
static int quicly_is_client(quicly_conn_t *conn);
/**
 *
 */
static quicly_stream_id_t quicly_get_host_next_stream_id(quicly_conn_t *conn, int uni);
/**
 *
 */
static quicly_stream_id_t quicly_get_peer_next_stream_id(quicly_conn_t *conn, int uni);
/**
 *
 */
static struct sockaddr *quicly_get_peername(quicly_conn_t *conn);
/**
 *
 */
int quicly_get_stats(quicly_conn_t *conn, quicly_stats_t *stats);
/**
 *
 */
void quicly_get_max_data(quicly_conn_t *conn, uint64_t *send_permitted, uint64_t *sent, uint64_t *consumed);
/**
 *
 */
static void **quicly_get_data(quicly_conn_t *conn);
/**
 * destroys a connection object.
 */
void quicly_free(quicly_conn_t *conn);
/**
 * closes the connection.  `err` is the application error code using the coalesced scheme (see QUICLY_ERROR_* macros), or zero (no
 * error; indicating idle close).  An application should continue calling quicly_recieve and quicly_send, until they return
 * QUICLY_ERROR_FREE_CONNECTION.  At this point, it is should call quicly_free.
 */
int quicly_close(quicly_conn_t *conn, int err, const char *reason_phrase);
/**
 *
 */
int64_t quicly_get_first_timeout(quicly_conn_t *conn);
/**
 * returns if the connection is currently capped by connection-level flow control.
 */
int quicly_is_flow_capped(quicly_conn_t *conn);
/**
 * checks if quicly_send_stream can be invoked
 * @return a boolean indicating if quicly_send_stream can be called immediately
 */
int quicly_can_send_stream_data(quicly_conn_t *conn, quicly_send_context_t *s);
/**
 * Sends data of given stream.  Called by stream scheduler.  Only streams that can send some data or EOS should be specified.  It is
 * the responsibilty of the stream scheduler to maintain a list of such streams.
 */
int quicly_send_stream(quicly_stream_t *stream, quicly_send_context_t *s);
/**
 *
 */
quicly_datagram_t *quicly_send_version_negotiation(quicly_context_t *ctx, struct sockaddr *dest_addr, ptls_iovec_t dest_cid,
                                                   struct sockaddr *src_addr, ptls_iovec_t src_cid);
/**
 *
 */
int quicly_retry_calc_cidpair_hash(ptls_hash_algorithm_t *sha256, ptls_iovec_t client_cid, ptls_iovec_t server_cid,
                                   uint64_t *value);
/**
 *
 */
quicly_datagram_t *quicly_send_retry(quicly_context_t *ctx, ptls_aead_context_t *token_encrypt_ctx, struct sockaddr *dest_addr,
                                     ptls_iovec_t dest_cid, struct sockaddr *src_addr, ptls_iovec_t src_cid, ptls_iovec_t odcid,
                                     ptls_iovec_t token_prefix, ptls_iovec_t appdata);
/**
 *
 */
int quicly_send(quicly_conn_t *conn, quicly_datagram_t **packets, size_t *num_packets);
/**
 *
 */
quicly_datagram_t *quicly_send_stateless_reset(quicly_context_t *ctx, struct sockaddr *dest_addr, struct sockaddr *src_addr,
                                               const void *src_cid);
/**
 *
 */
int quicly_send_resumption_token(quicly_conn_t *conn);
/**
 *
 */
int quicly_receive(quicly_conn_t *conn, struct sockaddr *dest_addr, struct sockaddr *src_addr, quicly_decoded_packet_t *packet);
/**
 * consults if the incoming packet identified by (dest_addr, src_addr, decoded) belongs to the given connection
 */
int quicly_is_destination(quicly_conn_t *conn, struct sockaddr *dest_addr, struct sockaddr *src_addr,
                          quicly_decoded_packet_t *decoded);
/**
 *
 */
int quicly_encode_transport_parameter_list(ptls_buffer_t *buf, int is_client, const quicly_transport_parameters_t *params,
                                           const quicly_cid_t *odcid, const void *stateless_reset_token, int expand);
/**
 *
 */
int quicly_decode_transport_parameter_list(quicly_transport_parameters_t *params, quicly_cid_t *odcid, void *stateless_reset_token,
                                           int is_client, const uint8_t *src, const uint8_t *end);
/**
 * Initiates a new connection.
 * @param new_cid the CID to be used for the connection. path_id is ignored.
 */
int quicly_connect(quicly_conn_t **conn, quicly_context_t *ctx, const char *server_name, struct sockaddr *dest_addr,
                   struct sockaddr *src_addr, const quicly_cid_plaintext_t *new_cid, ptls_iovec_t address_token,
                   ptls_handshake_properties_t *handshake_properties,
                   const quicly_transport_parameters_t *resumed_transport_params);
/**
 * accepts a new connection
 * @param new_cid        The CID to be used for the connection. When an error is being returned, the application can reuse the CID
 *                       provided to the function.
 * @param address_token  An validated address validation token, if any.  Applications MUST validate the address validation token
 *                       before calling this function, dropping the ones that failed to validate.  When a token is supplied,
 *                       `quicly_accept` will consult the values being supplied assuming that the peer's address has been validated.
 */
int quicly_accept(quicly_conn_t **conn, quicly_context_t *ctx, struct sockaddr *dest_addr, struct sockaddr *src_addr,
                  quicly_decoded_packet_t *packet, quicly_address_token_plaintext_t *address_token,
                  const quicly_cid_plaintext_t *new_cid, ptls_handshake_properties_t *handshake_properties);
/**
 *
 */
ptls_t *quicly_get_tls(quicly_conn_t *conn);
/**
 *
 */
quicly_stream_id_t quicly_get_ingress_max_streams(quicly_conn_t *conn, int uni);
/**
 *
 */
quicly_stream_t *quicly_get_stream(quicly_conn_t *conn, quicly_stream_id_t stream_id);
/**
 *
 */
int quicly_open_stream(quicly_conn_t *conn, quicly_stream_t **stream, int unidirectional);
/**
 *
 */
void quicly_reset_stream(quicly_stream_t *stream, int err);
/**
 *
 */
void quicly_request_stop(quicly_stream_t *stream, int err);
/**
 *
 */
static int quicly_stop_requested(quicly_stream_t *stream);
/**
 *
 */
int quicly_stream_sync_sendbuf(quicly_stream_t *stream, int activate);
/**
 *
 */
void quicly_stream_sync_recvbuf(quicly_stream_t *stream, size_t shift_amount);
/**
 *
 */
static int quicly_stream_is_client_initiated(quicly_stream_id_t stream_id);
/**
 *
 */
static int quicly_stream_is_unidirectional(quicly_stream_id_t stream_id);
/**
 *
 */
static int quicly_stream_has_send_side(int is_client, quicly_stream_id_t stream_id);
/**
 *
 */
static int quicly_stream_has_receive_side(int is_client, quicly_stream_id_t stream_id);
/**
 *
 */
static int quicly_stream_is_self_initiated(quicly_stream_t *stream);
/**
 *
 */
void quicly_amend_ptls_context(ptls_context_t *ptls);
/**
 * Encrypts an address token by serializing the plaintext structure and appending an authentication tag.  Bytes between `start_off`
 * and `buf->off` (at the moment of invocation) is considered part of a token covered by AAD.
 */
int quicly_encrypt_address_token(void (*random_bytes)(void *, size_t), ptls_aead_context_t *aead, ptls_buffer_t *buf,
                                 size_t start_off, const quicly_address_token_plaintext_t *plaintext);
/**
 * Decrypts an address token.
 */
int quicly_decrypt_address_token(ptls_aead_context_t *aead, quicly_address_token_plaintext_t *plaintext, const void *src,
                                 size_t len, size_t prefix_len);
/**
 *
 */
static void quicly_byte_to_hex(char *dst, uint8_t v);
/**
 *
 */
socklen_t quicly_get_socklen(struct sockaddr *sa);
/**
 * Builds a safe string. Supplied buffer MUST be 4x + 1 bytes bigger than the input.
 */
char *quicly_escape_unsafe_string(char *dst, const void *bytes, size_t len);
/**
 *
 */
char *quicly_hexdump(const uint8_t *bytes, size_t len, size_t indent);
/**
 *
 */
void quicly_stream_noop_on_destroy(quicly_stream_t *stream, int err);
/**
 *
 */
void quicly_stream_noop_on_send_shift(quicly_stream_t *stream, size_t delta);
/**
 *
 */
int quicly_stream_noop_on_send_emit(quicly_stream_t *stream, size_t off, void *dst, size_t *len, int *wrote_all);
/**
 *
 */
int quicly_stream_noop_on_send_stop(quicly_stream_t *stream, int err);
/**
 *
 */
int quicly_stream_noop_on_receive(quicly_stream_t *stream, size_t off, const void *src, size_t len);
/**
 *
 */
int quicly_stream_noop_on_receive_reset(quicly_stream_t *stream, int err);

extern const quicly_stream_callbacks_t quicly_stream_noop_callbacks;

/* inline definitions */

inline quicly_state_t quicly_get_state(quicly_conn_t *conn)
{
    struct _st_quicly_conn_public_t *c = (struct _st_quicly_conn_public_t *)conn;
    return c->state;
}

inline uint32_t quicly_num_streams(quicly_conn_t *conn)
{
    struct _st_quicly_conn_public_t *c = (struct _st_quicly_conn_public_t *)conn;
    return c->host.bidi.num_streams + c->host.uni.num_streams + c->peer.bidi.num_streams + c->peer.uni.num_streams;
}

inline int quicly_cid_is_equal(const quicly_cid_t *cid, ptls_iovec_t vec)
{
    return cid->len == vec.len && memcmp(cid->cid, vec.base, vec.len) == 0;
}

inline quicly_context_t *quicly_get_context(quicly_conn_t *conn)
{
    struct _st_quicly_conn_public_t *c = (struct _st_quicly_conn_public_t *)conn;
    return c->ctx;
}

inline const quicly_cid_plaintext_t *quicly_get_master_id(quicly_conn_t *conn)
{
    struct _st_quicly_conn_public_t *c = (struct _st_quicly_conn_public_t *)conn;
    return &c->master_id;
}

inline const quicly_cid_t *quicly_get_offered_cid(quicly_conn_t *conn)
{
    struct _st_quicly_conn_public_t *c = (struct _st_quicly_conn_public_t *)conn;
    return &c->host.offered_cid;
}

inline const quicly_cid_t *quicly_get_peer_cid(quicly_conn_t *conn)
{
    struct _st_quicly_conn_public_t *c = (struct _st_quicly_conn_public_t *)conn;
    return &c->peer.cid;
}

inline const quicly_transport_parameters_t *quicly_get_peer_transport_parameters(quicly_conn_t *conn)
{
    struct _st_quicly_conn_public_t *c = (struct _st_quicly_conn_public_t *)conn;
    return &c->peer.transport_params;
}

inline int quicly_is_client(quicly_conn_t *conn)
{
    struct _st_quicly_conn_public_t *c = (struct _st_quicly_conn_public_t *)conn;
    return (c->host.bidi.next_stream_id & 1) == 0;
}

inline quicly_stream_id_t quicly_get_host_next_stream_id(quicly_conn_t *conn, int uni)
{
    struct _st_quicly_conn_public_t *c = (struct _st_quicly_conn_public_t *)conn;
    return uni ? c->host.uni.next_stream_id : c->host.bidi.next_stream_id;
}

inline quicly_stream_id_t quicly_get_peer_next_stream_id(quicly_conn_t *conn, int uni)
{
    struct _st_quicly_conn_public_t *c = (struct _st_quicly_conn_public_t *)conn;
    return uni ? c->peer.uni.next_stream_id : c->peer.bidi.next_stream_id;
}

inline struct sockaddr *quicly_get_peername(quicly_conn_t *conn)
{
    struct _st_quicly_conn_public_t *c = (struct _st_quicly_conn_public_t *)conn;
    return &c->peer.address.sa;
}

inline void **quicly_get_data(quicly_conn_t *conn)
{
    struct _st_quicly_conn_public_t *c = (struct _st_quicly_conn_public_t *)conn;
    return &c->data;
}

inline int quicly_stop_requested(quicly_stream_t *stream)
{
    return stream->_send_aux.stop_sending.sender_state != QUICLY_SENDER_STATE_NONE;
}

inline int quicly_stream_is_client_initiated(quicly_stream_id_t stream_id)
{
    if (stream_id < 0)
        return (stream_id & 1) != 0;
    return (stream_id & 1) == 0;
}

inline int quicly_stream_is_unidirectional(quicly_stream_id_t stream_id)
{
    if (stream_id < 0)
        return 0;
    return (stream_id & 2) != 0;
}

inline int quicly_stream_has_send_side(int is_client, quicly_stream_id_t stream_id)
{
    if (!quicly_stream_is_unidirectional(stream_id))
        return 1;
    return is_client == quicly_stream_is_client_initiated(stream_id);
}

inline int quicly_stream_has_receive_side(int is_client, quicly_stream_id_t stream_id)
{
    if (!quicly_stream_is_unidirectional(stream_id))
        return 1;
    return is_client != quicly_stream_is_client_initiated(stream_id);
}

inline int quicly_stream_is_self_initiated(quicly_stream_t *stream)
{
    return quicly_stream_is_client_initiated(stream->stream_id) == quicly_is_client(stream->conn);
}

inline void quicly_byte_to_hex(char *dst, uint8_t v)
{
    dst[0] = "0123456789abcdef"[v >> 4];
    dst[1] = "0123456789abcdef"[v & 0xf];
}

#ifdef __cplusplus
}
#endif

#endif<|MERGE_RESOLUTION|>--- conflicted
+++ resolved
@@ -276,6 +276,10 @@
      */
     quicly_transport_parameters_t transport_params;
     /**
+     * number of packets that can be sent without a key update
+     */
+    uint64_t max_packets_per_key;
+    /**
      * client-only
      */
     unsigned enforce_version_negotiation : 1;
@@ -320,15 +324,9 @@
      */
     quicly_generate_resumption_token_t *generate_resumption_token;
     /**
-<<<<<<< HEAD
-     * number of packets that can be sent without a key update
-     */
-    uint64_t max_packets_per_key;
-=======
      * optional callback for encryption offloading
      */
     quicly_finalize_send_packet_t *finalize_send_packet;
->>>>>>> f38b6228
 };
 
 /**
