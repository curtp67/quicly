--- conflicted
+++ resolved
@@ -501,18 +501,11 @@
             unsigned send_probe : 1;
         } address_validation;
     } peer;
-<<<<<<< HEAD
-    quicly_stats_t stats;
-=======
     struct {
         quicly_linklist_t new_data;
         quicly_linklist_t non_new_data;
     } _default_scheduler;
-    struct {
-        uint64_t received, sent, lost, ack_received;
-    } num_packets;
-    uint64_t num_bytes_sent;
->>>>>>> c94ec73a
+    quicly_stats_t stats;
     uint32_t version;
     void *data;
 };
